--- conflicted
+++ resolved
@@ -31,10 +31,6 @@
         "onnxruntime>=1.12.0",
         "graphviz>=0.16",
         "pydot>=1.4.2",
-<<<<<<< HEAD
-        # "onnxoptimizer>=0.2.6, <=0.2.7",
-=======
->>>>>>> f9862d58
         "onnxoptimizer==0.3.0",
         "ddt>=1.4.2",
         "sklearn",
