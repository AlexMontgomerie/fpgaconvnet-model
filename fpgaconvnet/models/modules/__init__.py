"""
These are the basic building blocks of the accelerator.
"""

MODULE_FONTSIZE=25
MODULE_3D_FONTSIZE=25

import math

def int2bits(n):
    """
    helper function to get number of bits for integer
    """
    return math.ceil(math.log(n, 2))

<<<<<<< HEAD

CHISEL_RSC_TYPES: list[str] = [ "LUT", "FF", "BRAM" ]

from .module import ModuleBaseMeta, ModuleBase, Port, ModuleHLSBase, ModuleHLS3DBase, ModuleChiselBase
# from .resources import ResourceModel, eval_resource_model, get_cached_resource_model

from .accum import AccumChisel, AccumHLS, AccumHLS3D
from .bias import BiasChisel, BiasHLS, BiasHLS3D
from .concat import ConcatChisel
from .conv import ConvHLS, ConvHLS3D
from .eltwise import EltwiseChisel
from .fork import ForkChisel, ForkHLS, ForkHLS3D
from .global_pool import GlobalPoolChisel
from .glue import GlueChisel, GlueHLS, GlueHLS3D
from .hardswish import HardswishChisel
from .pad import PadChisel
from .pool import PoolChisel, PoolHLS, PoolHLS3D
from .relu import ReLUChisel, ReLUHLS, ReLUHLS3D
from .resize import ResizeChisel
from .shift_scale import ShiftScaleChisel
from .sliding_window import SlidingWindowChisel, SlidingWindowHLS, SlidingWindowHLS3D
from .sparse_vector_dot import SparseVectorDotChisel
from .sparse_vector_multiply import SparseVectorMultiplyChisel
from .squeeze import SqueezeChisel, SqueezeHLS, SqueezeHLS3D
from .stride import StrideChisel
from .threshold_relu import ThresholdedReLUChisel
from .vector_dot import VectorDotChisel

=======
from .Module import Module
from .Accum import Accum
from .ShiftScale import ShiftScale
from .Conv import Conv
from .Fork import Fork
from .Glue import Glue
from .Pool import Pool
from .Pad import Pad
from .MaxPool import MaxPool
# from .Pool import AvgPool
from .ReLU import ReLU
from .Hardswish import Hardswish
from .ReSize import ReSize
from .ThresholdedReLU import ThresholdedReLU
from .SlidingWindow import SlidingWindow
from .Squeeze import Squeeze
from .Bias import Bias
from .VectorDot import VectorDot
from .SparseVectorDot import SparseVectorDot
from .GlobalPool import GlobalPool
from .Concat import Concat
from .EltWise import EltWise
from .Stride import Stride

# 3D modules
from .Module3D import Module3D
from .Accum3D import Accum3D
from .Conv3D import Conv3D
from .Fork3D import Fork3D
from .Glue3D import Glue3D
from .Pool3D import Pool3D
from .Activation3D import Activation3D
from .ReLU3D import ReLU3D
from .Hardswish3D import Hardswish3D
from .SlidingWindow3D import SlidingWindow3D
from .Squeeze3D import Squeeze3D
from .Bias3D import Bias3D
from .VectorDot3D import VectorDot3D
from .GlobalPool3D import GlobalPool3D
from .EltWise3D import EltWise3D
from .Pad3D import Pad3D
from .ShiftScale3D import ShiftScale3D
>>>>>>> 5779339e
<|MERGE_RESOLUTION|>--- conflicted
+++ resolved
@@ -12,8 +12,6 @@
     helper function to get number of bits for integer
     """
     return math.ceil(math.log(n, 2))
-
-<<<<<<< HEAD
 
 CHISEL_RSC_TYPES: list[str] = [ "LUT", "FF", "BRAM" ]
 
@@ -41,48 +39,3 @@
 from .stride import StrideChisel
 from .threshold_relu import ThresholdedReLUChisel
 from .vector_dot import VectorDotChisel
-
-=======
-from .Module import Module
-from .Accum import Accum
-from .ShiftScale import ShiftScale
-from .Conv import Conv
-from .Fork import Fork
-from .Glue import Glue
-from .Pool import Pool
-from .Pad import Pad
-from .MaxPool import MaxPool
-# from .Pool import AvgPool
-from .ReLU import ReLU
-from .Hardswish import Hardswish
-from .ReSize import ReSize
-from .ThresholdedReLU import ThresholdedReLU
-from .SlidingWindow import SlidingWindow
-from .Squeeze import Squeeze
-from .Bias import Bias
-from .VectorDot import VectorDot
-from .SparseVectorDot import SparseVectorDot
-from .GlobalPool import GlobalPool
-from .Concat import Concat
-from .EltWise import EltWise
-from .Stride import Stride
-
-# 3D modules
-from .Module3D import Module3D
-from .Accum3D import Accum3D
-from .Conv3D import Conv3D
-from .Fork3D import Fork3D
-from .Glue3D import Glue3D
-from .Pool3D import Pool3D
-from .Activation3D import Activation3D
-from .ReLU3D import ReLU3D
-from .Hardswish3D import Hardswish3D
-from .SlidingWindow3D import SlidingWindow3D
-from .Squeeze3D import Squeeze3D
-from .Bias3D import Bias3D
-from .VectorDot3D import VectorDot3D
-from .GlobalPool3D import GlobalPool3D
-from .EltWise3D import EltWise3D
-from .Pad3D import Pad3D
-from .ShiftScale3D import ShiftScale3D
->>>>>>> 5779339e
