"""
These are the basic building blocks of the accelerator.
"""

MODULE_FONTSIZE=25
MODULE_3D_FONTSIZE=25

from .Module import Module
from .Module3D import Module3D
from .Accum import Accum
from .Accum import Accum3D
from .BatchNorm import BatchNorm
from .Conv import Conv
from .Conv import Conv3D
from .Fork import Fork
from .Fork import Fork3D
from .Glue import Glue
from .Glue import Glue3D
from .Pool import Pool
from .Pool import Pool3D
from .ReLU import ReLU
from .ReLU3D import ReLU3D
from .SlidingWindow import SlidingWindow
from .SlidingWindow import SlidingWindow3D
from .Squeeze import Squeeze
from .Bias import Bias
from .Bias import Bias3D
from .VectorDot import VectorDot
<<<<<<< HEAD
from .AveragePool import AveragePool
from .Concat import Concat
from .EltWise import EltWise
from .Stride import Stride
=======
from .VectorDot import VectorDot3D
from .AveragePool import AveragePool
>>>>>>> f9862d58
<|MERGE_RESOLUTION|>--- conflicted
+++ resolved
@@ -26,12 +26,8 @@
 from .Bias import Bias
 from .Bias import Bias3D
 from .VectorDot import VectorDot
-<<<<<<< HEAD
+from .VectorDot import VectorDot3D
 from .AveragePool import AveragePool
 from .Concat import Concat
 from .EltWise import EltWise
-from .Stride import Stride
-=======
-from .VectorDot import VectorDot3D
-from .AveragePool import AveragePool
->>>>>>> f9862d58
+from .Stride import Stride