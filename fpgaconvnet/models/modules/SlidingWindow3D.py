"""
The Sliding Window module creates sequential windows of the
incoming feature map. This module allows for efficient use
of the on-chip memory compared to full featuremap caching,
with only the required number of pixels buffered. This
stream of feature map windows is used for the convolution
and pooling functions.

.. figure:: ../../../figures/sliding_window_diagram.png
"""

import math
import os
import sys
from typing import Union, List
from dataclasses import dataclass, field

import numpy as np
import pydot

from fpgaconvnet.models.modules import int2bits, Module3D, MODULE_3D_FONTSIZE
from fpgaconvnet.tools.resource_analytical_model import bram_array_resource_model, queue_lutram_resource_model

@dataclass
class SlidingWindow3D(Module3D):
    """
    Sliding window hardware model class.

    Attributes
    ----------
    kernel_rows: int
        kernel size of the rows of the convolution layer.
    kernel_cols: int
        kernel size of the columns of the convolution layer.
    kernel_depth: int
        kernel size of the depth of the convolution layer.
    stride_rows: int
        row stride of the convolution layer.
    stride_cols: int
        column stride of the convolution layer.
    stride_depth: int
        depth stride of the convolution layer.
    pad_top: int
        zero padding for the top of the featuremap.
    pad_right: int
        zero padding for the right of the featuremap.
    pad_front: int
        zero padding for the front(depth) of the featuremap.
    pad_bottom: int
        zero padding for the bottom of the featuremap.
    pad_left: int
        zero padding for the left of the featuremap.
    pad_back: int
        zero padding for the back(depth) of the featuremap.
    rows: int
        row dimension of input featuremap
    cols: int
        column dimension of input featuremap
    depth: int
        depth dimension of input featuremap
    channels: int
        channel dimension of input featuremap
    data_width: int
        bitwidth of featuremap pixels (default is 16)
    rsc_coef: list
        list of resource model coefficients. Corresponds
        to `LUT`, `BRAM`, `DSP` and `FF` resources in
        that order.
    """
    # kernel_size: Union[List[int], int]
    kernel_rows: int
    kernel_cols: int
    kernel_depth: int
    # stride: Union[List[int],int]
    stride_rows: int
    stride_cols: int
    stride_depth: int
    pad_top: int
    pad_right: int
    pad_front: int
    pad_bottom: int
    pad_left: int
    pad_back: int
    backend: str = "chisel"
    regression_model: str = "linear_regression"
    streams: int = 1

    @property
    def kernel_size(self):
        return [ self.kernel_rows, self.kernel_cols, self.kernel_depth ]

    @kernel_size.setter
    def kernel_size(self, kernel_size):
        self.kernel_rows = kernel_size[0]
        self.kernel_cols = kernel_size[1]
        self.kernel_depth = kernel_size[2]

    def rows_out(self):
        return int((self.rows_in()-self.kernel_rows+self.pad_top+self.pad_bottom)/self.stride_rows+1)

    def cols_out(self):
        return int((self.cols_in()-self.kernel_cols+self.pad_left+self.pad_right)/self.stride_cols+1)

    def depth_out(self):
        return int((self.depth_in()-self.kernel_depth+self.pad_back+self.pad_front)/self.stride_depth+1)

    def rate_in(self):
        return (self.rows_in()*self.cols_in()*self.depth_in())/float(
                (self.rows_in()+self.pad_top+self.pad_bottom)*\
                (self.cols_in()+self.pad_left+self.pad_right)*\
                (self.depth_in()+self.pad_front+self.pad_back))

    def rate_out(self):
        return (self.rows_out()*self.cols_out()*self.depth_out())/float(self.rows*self.cols*self.depth)

    def pipeline_depth(self):
        return (self.cols+self.pad_left+self.pad_right)*(self.depth+self.pad_front+self.pad_back)*(self.channels)*(self.kernel_rows-1) +\
               (self.depth+self.pad_front+self.pad_back)*(self.channels)*(self.kernel_cols-1) +\
               (self.channels)*(self.kernel_depth-1)
               # self.channels*((self.kernel_rows-1)*self.kernel_cols*self.kernel_depth + (self.kernel_cols-1)*self.kernel_depth + (self.kernel_depth-1))

    def wait_depth(self):
        """
        Number of cycles delay before the first pixel is
        consumed by the module from the start signal.

        Returns
        -------
        int
        """
        return (self.pad_bottom*self.channels*(self.cols+self.pad_left+self.pad_right)*(self.depth+self.pad_front+self.pad_back) + self.pad_left* self.channels*(self.depth+self.pad_front+self.pad_back) + self.pad_front*self.channels+1)

    def module_info(self):
        # get the base module fields
        info = Module3D.module_info(self)
        # add module-specific info fields
        # info["kernel_size"] = self.kernel_size
        info["kernel_rows"] = self.kernel_rows
        info["kernel_cols"] = self.kernel_cols
        info["kernel_depth"] = self.kernel_depth
        # info["stride"] = self.stride
        info["stride_rows"] = self.stride_rows
        info["stride_cols"] = self.stride_cols
        info["stride_depth"] = self.stride_depth
        info["pad_top"] = self.pad_top
        info["pad_right"] = self.pad_right
        info["pad_front"] = self.pad_front
        info["pad_bottom"] = self.pad_bottom
        info["pad_left"] = self.pad_left
        info["pad_back"] = self.pad_back
        # return the info
        return info

    def memory_usage(self):
        # TODO Update this to use the new resource model for 3D version FIXME
        if self.backend == "chisel":
            return self.data_width*(self.kernel_rows-1)*(self.cols*self.channels) + \
                self.data_width*self.kernel_rows*(self.kernel_cols-1)*(self.channels) + \
                self.data_width*self.kernel_rows*self.kernel_cols
        else:
            raise NotImplementedError

    def utilisation_model(self):
        if self.backend == "hls":
            pass # TODO
        elif self.backend == "chisel":
            # TODO Update this to use the new resource model for 3D version FIXME
            line_buffer_depth = self.channels * \
                                (self.depth) * \
                                (self.cols)
            line_buffer_lutram = queue_lutram_resource_model(
                        line_buffer_depth, self.streams*self.data_width)
            if line_buffer_depth > 256:
                line_buffer_lutram = 0
            window_buffer_depth = self.channels * \
                                  (self.depth)
            window_buffer_lutram = queue_lutram_resource_model(
                        window_buffer_depth, self.streams*self.data_width)
            if window_buffer_depth > 256:
                window_buffer_lutram = 0
            tensor_buffer_depth = self.channels
            tensor_buffer_lutram = queue_lutram_resource_model(
                        tensor_buffer_depth, self.streams*self.data_width)
            if tensor_buffer_depth > 256:
                tensor_buffer_lutram = 0
            return {
                "Logic_LUT" : np.array([
                    self.data_width,
                    int2bits(self.rows), # row_cntr
                    int2bits(self.cols), # col_cntr
                    int2bits(self.channels), # channel_cntr
                    int2bits(self.depth), # depth cntr
                    (self.kernel_size[0]-1),
                    (self.kernel_size[0]-2), # line buffer ready
                    self.streams*self.data_width*(self.kernel_size[0]-1),
                    self.kernel_size[0]*(self.kernel_size[1]-1),
                    self.kernel_size[0]*(self.kernel_size[1]-2), # window buffer ready
                    self.kernel_size[0], # window buffer ready
                    self.streams*self.data_width*self.kernel_size[0]*(self.kernel_size[1]-1),
                    self.kernel_size[0]*self.kernel_size[1]*(self.kernel_size[2]-1),
                    self.kernel_size[0]*self.kernel_size[1]*(self.kernel_size[2]-2), # tensor buffer ready
                    self.kernel_size[0]*self.kernel_size[1], # tensor buffer ready
                    self.streams*self.data_width*self.kernel_size[0]*self.kernel_size[1]*(self.kernel_size[2]-1),
                    self.kernel_size[0]*self.kernel_size[1]*self.kernel_size[2], # frame out logic
                    1,
                ]),
                "LUT_RAM"   : np.array([
                    (self.kernel_size[0]-1)*line_buffer_lutram, # line buffer
                    self.kernel_size[0]*(self.kernel_size[1]-1)*window_buffer_lutram, # window buffer
                    self.kernel_size[0]*self.kernel_size[1]*(self.kernel_size[2]-1)*tensor_buffer_lutram, # tensor buffer
                    self.kernel_size[0]*self.kernel_size[1]*self.kernel_size[2]*queue_lutram_resource_model(2, self.streams*self.data_width), # frame buffer
                    queue_lutram_resource_model(2, self.kernel_size[0]*self.kernel_size[1]*self.kernel_size[2]*self.streams*self.data_width), # filter buffer
                    1,
                ]),
                "LUT_SR"    : np.array([1]),
                "FF"        : np.array([
                    int2bits(self.rows), # row_cntr
                    int2bits(self.cols), # col_cntr
                    int2bits(self.channels), # channel_cntr
                    int2bits(self.depth), # depth cntr
                    self.streams*self.data_width, # input buffer
                    self.streams*self.data_width*self.kernel_size[0]*self.kernel_size[1]*self.kernel_size[2], # output buffer (data)
                    self.kernel_size[0]*self.kernel_size[1]*self.kernel_size[2], # output buffer (valid)
                    self.streams*self.data_width*(self.kernel_size[0]-1), # line buffer
                    self.streams*self.data_width*self.kernel_size[0]*(self.kernel_size[1]-1), # window buffer
                    self.streams*self.data_width*self.kernel_size[0]*self.kernel_size[1]*(self.kernel_size[2]-1), # tensor buffer
                    self.streams*self.data_width*self.kernel_size[0]*self.kernel_size[1]*self.kernel_size[2], # frame buffer
                    1,
                ]),
                "DSP"       : np.array([0]),
                "BRAM36"    : np.array([
                    self.streams*self.data_width*(self.kernel_size[0]-1), # line buffer (width)
                    line_buffer_depth, # line buffer (depth)
                    self.streams*self.data_width*self.kernel_size[0]*(self.kernel_size[1]-1), # window buffer (width)
                    window_buffer_depth, # window buffer (depth)
                    self.streams*self.data_width*self.kernel_size[0]*self.kernel_size[1]*(self.kernel_size[2]-1), # tensor buffer (width)
                    tensor_buffer_depth,
                ]),
                "BRAM18"    : np.array([
                    self.streams*self.data_width*(self.kernel_size[0]-1), # line buffer (width)
                    line_buffer_depth, # line buffer (depth)
                    self.streams*self.data_width*self.kernel_size[0]*(self.kernel_size[1]-1), # window buffer (width)
                    window_buffer_depth, # window buffer (depth)
                    self.streams*self.data_width*self.kernel_size[0]*self.kernel_size[1]*(self.kernel_size[2]-1), # tensor buffer (width)
                    tensor_buffer_depth,
                ]),
            }

    def get_pred_array(self):
        return np.array([
        self.data_width, self.data_width//2,
        self.channels, self.rows, self.cols,
        self.depth, self.streams,
        self.kernel_rows, self.kernel_cols,
        self.kernel_depth, self.stride_rows,
        self.stride_cols, self.stride_depth,
        ]).reshape(1,-1)

    def rsc(self,coef=None, model=None):

        # get the linear model estimation
        rsc = Module3D.rsc(self, coef, model)

        if self.regression_model == "linear_regression":
            # get the line buffer BRAM estimate
            line_buffer_depth = self.channels * \
                                (self.depth + self.pad_front + self.pad_back) * \
                                (self.cols + self.pad_left + self.pad_right)
<<<<<<< HEAD
            line_buffer_bram =  bram_array_resource_model(
                line_buffer_depth, (self.kernel_rows-1)*self.data_width, 'fifo')
=======
            if self.kernel_rows > 1 and line_buffer_depth > 256:
                line_buffer_bram =  bram_memory_resource_model(
                    line_buffer_depth, self.streams*(self.kernel_rows-1)*self.data_width)
            else:
                line_buffer_bram = 0
>>>>>>> e5ffdacf

            # get the window buffer BRAM estimate
            window_buffer_depth = self.channels * \
                                  (self.depth + self.pad_front + self.pad_back)
<<<<<<< HEAD
            window_buffer_bram = self.kernel_rows*bram_memory_resource_model(
                    window_buffer_depth, (self.kernel_cols-1)*self.data_width, 'fifo')

            # get the tensor buffer BRAM estimate
            tensor_buffer_depth = self.channels
            tensor_buffer_bram = self.kernel_rows*self.kernel_cols*bram_memory_resource_model(
                    tensor_buffer_depth, (self.kernel_depth-1)*self.data_width, 'fifo')
=======
            if self.kernel_cols > 1 and window_buffer_depth > 256:
                window_buffer_bram = bram_memory_resource_model(
                        window_buffer_depth, self.kernel_rows*self.streams*\
                                (self.kernel_cols-1)*self.data_width)
            else:
                window_buffer_bram = 0

            # get the tensor buffer BRAM estimate
            tensor_buffer_depth = self.channels
            if self.kernel_depth > 1 and tensor_buffer_depth > 256:
                tensor_buffer_bram = self.kernel_rows*self.kernel_cols*bram_memory_resource_model(
                        tensor_buffer_depth, self.kernel_rows*self.kernel_cols*\
                                self.streams*(self.kernel_depth-1)*self.data_width)
            else:
                tensor_buffer_bram = 0
>>>>>>> e5ffdacf

            # add the bram estimation
            rsc["BRAM"] = line_buffer_bram + window_buffer_bram + tensor_buffer_bram

            # ensure zero DSPs
            rsc["DSP"] = 0

        # return the resource usage
        return rsc

    def visualise(self, name):
        return pydot.Node(name,label="slwin3d", shape="box",
                height=self.kernel_rows,
                width=self.cols*self.channels*0.1,
                style="filled", fillcolor="aquamarine",
                fontsize=MODULE_3D_FONTSIZE)

    def functional_model(self, data):
        # check input dimensionality
        batch_size = data.shape[0]
        assert data.shape[1] == self.rows    , "ERROR: invalid row dimension"
        assert data.shape[2] == self.cols    , "ERROR: invalid column dimension"
        assert data.shape[3] == self.depth    , "ERROR: invalid depth dimension"
        assert data.shape[4] == self.channels, "ERROR: invalid channel dimension"

        #pad input
        data_padded = np.ndarray((
            batch_size,
            self.rows + self.pad_bottom + self.pad_top,
            self.cols + self.pad_left + self.pad_right,
            self.depth + self.pad_back + self.pad_front,
            self.channels),dtype=float)

        for index,_ in np.ndenumerate(data_padded):
            if  (index[1] < self.pad_bottom):
                data_padded[index] = 0
            elif(index[2] < self.pad_left):
                data_padded[index] = 0
            elif(index[3] < self.pad_back):
                data_padded[index] = 0
            elif(index[1] > self.rows - 1 + self.pad_bottom):
                data_padded[index] = 0
            elif(index[2] > self.cols - 1 + self.pad_left):
                data_padded[index] = 0
            elif(index[3] > self.depth - 1 + self.pad_back):
                data_padded[index] = 0
            else:
                data_padded[index] = data[
                    index[0],
                    index[1] - self.pad_left,
                    index[2] - self.pad_bottom,
                    index[3] - self.pad_back,
                    index[4]]

        out = np.ndarray((
            batch_size,
            self.rows_out(),
            self.cols_out(),
            self.depth_out(),
            self.channels,
            self.kernel_rows,
            self.kernel_cols,
            self.kernel_depth),dtype=float)

        for index,_ in np.ndenumerate(out):
            out[index] = data_padded[
                index[0],
                index[1]*self.stride_rows+index[5],
                index[2]*self.stride_cols+index[6],
                index[3]*self.stride_depth+index[7],
                index[4]]

        return out
<|MERGE_RESOLUTION|>--- conflicted
+++ resolved
@@ -266,45 +266,19 @@
             line_buffer_depth = self.channels * \
                                 (self.depth + self.pad_front + self.pad_back) * \
                                 (self.cols + self.pad_left + self.pad_right)
-<<<<<<< HEAD
             line_buffer_bram =  bram_array_resource_model(
-                line_buffer_depth, (self.kernel_rows-1)*self.data_width, 'fifo')
-=======
-            if self.kernel_rows > 1 and line_buffer_depth > 256:
-                line_buffer_bram =  bram_memory_resource_model(
-                    line_buffer_depth, self.streams*(self.kernel_rows-1)*self.data_width)
-            else:
-                line_buffer_bram = 0
->>>>>>> e5ffdacf
+                line_buffer_depth, self.streams*(self.kernel_rows-1)*self.data_width, 'fifo')
 
             # get the window buffer BRAM estimate
             window_buffer_depth = self.channels * \
                                   (self.depth + self.pad_front + self.pad_back)
-<<<<<<< HEAD
-            window_buffer_bram = self.kernel_rows*bram_memory_resource_model(
-                    window_buffer_depth, (self.kernel_cols-1)*self.data_width, 'fifo')
+            window_buffer_bram = bram_memory_resource_model(
+                    window_buffer_depth, self.kernel_rows*self.streams*(self.kernel_cols-1)*self.data_width, 'fifo')
 
             # get the tensor buffer BRAM estimate
             tensor_buffer_depth = self.channels
-            tensor_buffer_bram = self.kernel_rows*self.kernel_cols*bram_memory_resource_model(
-                    tensor_buffer_depth, (self.kernel_depth-1)*self.data_width, 'fifo')
-=======
-            if self.kernel_cols > 1 and window_buffer_depth > 256:
-                window_buffer_bram = bram_memory_resource_model(
-                        window_buffer_depth, self.kernel_rows*self.streams*\
-                                (self.kernel_cols-1)*self.data_width)
-            else:
-                window_buffer_bram = 0
-
-            # get the tensor buffer BRAM estimate
-            tensor_buffer_depth = self.channels
-            if self.kernel_depth > 1 and tensor_buffer_depth > 256:
-                tensor_buffer_bram = self.kernel_rows*self.kernel_cols*bram_memory_resource_model(
-                        tensor_buffer_depth, self.kernel_rows*self.kernel_cols*\
-                                self.streams*(self.kernel_depth-1)*self.data_width)
-            else:
-                tensor_buffer_bram = 0
->>>>>>> e5ffdacf
+            tensor_buffer_bram = bram_memory_resource_model(
+                    tensor_buffer_depth, self.kernel_rows*self.kernel_cols*self.streams*(self.kernel_depth-1)*self.data_width, 'fifo')
 
             # add the bram estimation
             rsc["BRAM"] = line_buffer_bram + window_buffer_bram + tensor_buffer_bram
