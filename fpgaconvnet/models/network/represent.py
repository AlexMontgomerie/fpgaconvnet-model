--- conflicted
+++ resolved
@@ -158,12 +158,6 @@
             layer = partition.layers.add()
             # layer.name = onnx_helper.format_onnx_name(node)
             layer.name = node
-<<<<<<< HEAD
-=======
-            # todo: implement these activations
-            if self.partitions[i].graph.nodes[node]['type'] == [ LAYER_TYPE.ReLU, LAYER_TYPE.Sigmoid, LAYER_TYPE.HardSigmoid, LAYER_TYPE.HardSwish]:
-                self.partitions[i].graph.nodes[node]['type'] = LAYER_TYPE.ReLU
->>>>>>> 60ba4c03
             layer.type = fpgaconvnet.tools.layer_enum.to_proto_layer_type(
                     self.partitions[i].graph.nodes[node]['type'], sparse=True)
             layer.onnx_node = self.partitions[i].graph.nodes[node]['onnx_node']
