--- conflicted
+++ resolved
@@ -108,19 +108,9 @@
         # latency between partitions
         if partition_list == None:
             partition_list = list(range(len(self.partitions)))
-<<<<<<< HEAD
         return (len(partition_list)-1)*delay
 
     def get_cycle(self, pipeline, partition_list=None):
-=======
-
-        if self.multi_fpga:
-            return (len(partition_list)-1)*self.platform.eth_delay
-        else:
-            return (len(partition_list)-1)*self.platform.reconf_time
-
-    def get_cycle(self, partition_list=None, fast=True):
->>>>>>> 60ba4c03
         if partition_list == None:
             partition_list = list(range(len(self.partitions)))
 
@@ -141,11 +131,10 @@
                 if partition_index not in partition_list:
                     continue
                 # accumulate cycle for each partition
-                cycle += partition.get_cycle(fast=fast)
+                cycle += partition.get_cycle()
         # return the total cycle
         return cycle
 
-<<<<<<< HEAD
     def get_latency(self, freq, pipeline, delay, partition_list=None):
         if partition_list == None:
             partition_list = list(range(len(self.partitions)))
@@ -154,16 +143,6 @@
         latency = batch_cycle/(freq*1000000)
         # return the total latency
         return latency + self.get_inter_latency(delay, partition_list)
-=======
-    def get_latency(self, partition_list=None, fast=True):
-        if partition_list == None:
-            partition_list = list(range(len(self.partitions)))
-
-        batch_cycle = self.get_cycle(partition_list, fast=fast)
-        latency = batch_cycle/(self.platform.board_freq*1000000)
-        # return the total latency as well as reconfiguration time
-        return latency + self.get_partition_delay(partition_list)
->>>>>>> 60ba4c03
 
     def get_throughput(self, freq, pipeline, delay, partition_list=None):
         if partition_list == None:
