import collections
from abc import abstractmethod
from dataclasses import dataclass, field
from typing import List

import numpy as np
import pydot
from google.protobuf.json_format import MessageToDict

import fpgaconvnet.proto.fpgaconvnet_pb2 as fpgaconvnet_pb2
from fpgaconvnet.data_types import FixedPoint
from fpgaconvnet.models.layers.Layer import LayerBaseMeta
from fpgaconvnet.models.layers.utils import balance_module_rates, get_factors


@dataclass
class MultiPortLayerBase(metaclass=LayerBaseMeta):
    coarse_in: int = field(default_factory=lambda: [1], init=False)
    coarse_out: int = field(default_factory=lambda: [1], init=False)
    mem_bw_in: float = field(default_factory=lambda: [100.0], init=True)
    mem_bw_out: float = field(default_factory=lambda: [100.0], init=True)
    ports_in: int = field(default=1, init=True)
    ports_out: int = field(default=1, init=True)
    data_t: FixedPoint = field(default_factory=lambda: FixedPoint(16,8), init=True)
    modules: dict = field(default_factory=collections.OrderedDict, init=False)

    def __post_init__(self):
        self.input_t = self.data_t
        self.output_t = self.data_t
        self.stream_inputs = [False]*self.ports_in
        self.stream_outputs = [False]*self.ports_out
        self.buffer_depth = [2]*self.ports_in
        self.is_init = True

    def __setattr__(self, name, value):
        """
        Set the value of an attribute and update the layer.

        Args:
            name (str): The name of the attribute to set.
            value (Any): The value to set the attribute to.

        Raises:
            AssertionError: If the value is not feasible for the attribute.

<<<<<<< HEAD
        Returns:
            None
        """

        if not hasattr(self, "is_init"):
            super().__setattr__(name, value)
            return

        match name:
            case "coarse_in":
                assert(len(value) == self.ports_in)
                super().__setattr__(name, value)
                self.update()

            case "coarse_out":
                assert(len(value) == self.ports_out)
                super().__setattr__(name, value)
                self.update()

            case _:
                super().__setattr__(name, value)

    @abstractmethod
    def shape_in(self, port_index=0) -> List[int]:
        pass

    @abstractmethod
    def shape_out(self, port_index=0) -> List[int]:
        pass

    @abstractmethod
    def rate_in(self, port_index=0) -> float:
        pass

    @abstractmethod
    def rate_out(self, port_index=0) -> float:
        pass

    def width_in(self):
        raise NotImplementedError

    def width_out(self):
        raise NotImplementedError

    def streams_in(self, port_index=0):
        """
        Returns
        -------
        int
            number of parallel streams into the layer.
        """
        assert(port_index < self.ports_in)
        return self.coarse_in[port_index]

    def streams_out(self, port_index=0):
        """
        Returns
        -------
        int
            number of parallel streams out of the layer.
        """
        assert(port_index < self.ports_out)
        return self.coarse_out[port_index]

    def workload_in(self, port_index=0):
        """
        Parameters
        ----------
        index: int
            index of port into layer

        Returns
        -------
        int
            The total number of elements in the input tensor of this layer.
        """
        assert(port_index < self.ports_in)
        return np.prod(self.shape_in(port_index))

    def workload_out(self, port_index=0):
        """
        Parameters
        ----------
        index: int
            index of port out of layer

        Returns
        -------
        int
            The total number of elements in the output tensor of this layer.
        """
        assert(port_index < self.ports_out)
        return np.prod(self.shape_out(port_index))

    def size_in(self, port_index=0):
        """
        Returns
        -------
        int
            workload in per stream.
        """
        assert(port_index < self.ports_in)
        return self.workload_in(port_index) / self.streams_in(port_index)

    def size_out(self, port_index=0):
        """
        Returns
        -------
        int
            workload out per stream.
        """
        assert(port_index < self.ports_out)
        return self.workload_out(port_index) / self.streams_out(port_index)

    def latency_in(self):
        return max([
            abs(self.workload_in(i)/(min(self.mem_bw_in[i], self.rate_in(i)*self.streams_in(i)))) for
            i in range(self.ports_in) ])

    def latency_out(self):
        return max([
            abs(self.workload_out(i)/(min(self.mem_bw_out[i], self.rate_out(i)*self.streams_out(i))))
            for i in range(self.ports_out) ])

    def latency(self):
        return max(self.latency_in(), self.latency_out())

    def pipeline_depth(self):
        return sum([ self.modules[module].pipeline_depth() for module in self.modules ])

    def wait_depth(self):
        return sum([ self.modules[module].wait_depth() for module in self.modules ])

    @abstractmethod
    def resource(self):
        pass

    def memory_bandwidth(self):
        return {
            "in"  : sum([min(self.mem_bw_in[i], self.rate_in(i)*self.streams_in(i)) for i in range(self.ports_in)]),
            "out" : sum([min(self.mem_bw_out[i], self.rate_out(i)*self.streams_out(i)) for i in range(self.ports_out)])
        }

    @abstractmethod
    def get_coarse_in_feasible(self):
        pass

    @abstractmethod
    def get_coarse_out_feasible(self):
        pass

    @abstractmethod
    def update(self):
        pass

    def layer_info(self, parameters, batch_size=1):
        parameters.batch_size   = batch_size
        parameters.mem_bw_in_array.extend([self.mem_bw_in[i] for i in range(self.ports_in)])
        parameters.mem_bw_out_array.extend([self.mem_bw_out[i] for i in range(self.ports_out)])
        parameters.coarse_in    = self.coarse_in
        parameters.coarse_out   = self.coarse_out
        parameters.ports_in     = self.ports_in
        parameters.ports_out    = self.ports_out
        # parameters.stream_inputs.extend(self.stream_inputs)
        # parameters.stream_outputs.extend(self.stream_outputs)
        self.data_t.to_protobuf(parameters.data_t)

    def get_operations(self):
        return 0

    def get_sparse_operations(self):
        return self.get_operations()

    def layer_info_dict(self):
        # get parameters
        parameter = fpgaconvnet_pb2.parameter()
        self.layer_info(parameter)
        # convert to dictionary
        return MessageToDict(parameter, preserving_proto_field_name=True)

    def visualise(self, name):
        raise NotImplementedError

    @abstractmethod
    def functional_model(self, data, batch_size=1):
        raise NotImplementedError(f"Functional model not implemented for multiport layer type: {self.__class__.__name__}")

@dataclass(kw_only=True)
class MultiPortLayer(MultiPortLayerBase):
    rows: List[int]
    cols: List[int]
    channels: List[int]
=======
    """
    properties
    """

    @property
    def rows(self) -> List[int]:
        return self._rows

    @property
    def cols(self) -> List[int]:
        return self._cols

    @property
    def channels(self) -> List[int]:
        return self._channels

    @property
    def coarse_in(self) -> List[int]:
        return self._coarse_in

    @property
    def coarse_out(self) -> List[int]:
        return self._coarse_out

    """
    property setters
    """

    @rows.setter
    def rows(self, val: List[int]) -> None:
        assert(len(val) == self.ports_in)
        self._rows = val
        # self.update()

    @cols.setter
    def cols(self, val: List[int]) -> None:
        assert(len(val) == self.ports_in)
        self._cols = val
        # self.update()

    @channels.setter
    def channels(self, val: List[int]) -> None:
        # assert(len(val) == self.ports_in)
        if isinstance(val, list):
            self._channels = val
        else:
            self._channels = [val]
        # self.update()

    @coarse_in.setter
    def coarse_in(self, val: List[int]) -> None:
        assert(len(val) == self.ports_in)
        # for i in range(val):
        #     assert(val[i] in self.coarse_in_feasible(port_index=i))
        self._coarse_in = val
        self.coarse_out = val
        # self.update()

    @coarse_out.setter
    def coarse_out(self, val: List[int]) -> None:
        assert(len(val) == self.ports_out)
        # for i in range(val):
        #     assert(val[i] in self.coarse_out_feasible(port_index=i))
        self._coarse_out = val
        self._coarse_in = val
        # self.update()
>>>>>>> f0754c68

    def rows_in(self, port_index=0):
        """
        Parameters
        ----------
        port_index: int
            index of port into the layer

        Returns
        -------
        int
            row dimension of the input featuremap
        """
        assert(port_index < self.ports_in)
        return self.rows[port_index]

    def cols_in(self, port_index=0):
        """
        Parameters
        ----------
        port_index: int
            index of port into the layer

        Returns
        -------
        int
            column dimension of the input featuremap
        """
        assert(port_index < self.ports_in)
        return self.cols[port_index]

    def channels_in(self, port_index=0):
        """
        Parameters
        ----------
        port_index: int
            index of port into the layer

        Returns
        -------
        int
            channel dimension of the input featuremap
        """
        assert(port_index < self.ports_in)
        return self.channels[port_index]

    def rows_out(self, port_index=0):
        """
        Parameters
        ----------
        port_index: int
            index of port out of the layer

        Returns
        -------
        int
            row dimension of the output featuremap
        """
        assert(port_index < self.ports_out)
        return self.rows[port_index]

    def cols_out(self, port_index=0):
        """
        Parameters
        ----------
        port_index: int
            index of port out of the layer

        Returns
        -------
        int
            column dimension of the output featuremap
        """
        assert(port_index < self.ports_out)
        return self.cols[port_index]

    def channels_out(self, port_index=0):
        """
        Parameters
        ----------
        port_index: int
            index of port out of the layer

        Returns
        -------
        int
            channel dimension of the output featuremap
        """
        assert(port_index < self.ports_out)
        return self.channels[port_index]

    def build_rates_graph(self):

        # create the rates graph
        rates_graph = np.zeros(shape=(len(self.modules.keys()),
                                      len(self.modules.keys())+1) , dtype=float )

        # iterate over modules
        for i, module in enumerate(self.modules.keys()):
            # update rates_graph
            rates_graph[i,i] = self.modules[module].rate_in()
            rates_graph[i,i+1] = self.modules[module].rate_out()

        # return rates_graph
        return rates_graph

    def rate_in(self, port_index=0):
        """
        Parameters
        ----------
        index: int
            index of port into layer

        Returns
        -------
        float
            rate of words into layer. As a fraction of a
            clock cycle.

            default is 1.0
        """
        assert(port_index < self.ports_in)
        return abs(balance_module_rates(self.build_rates_graph())[0,0])

    def rate_out(self, port_index=0):
        """
        Parameters
        ----------
        index: int
            index of port into layer

        Returns
        -------
        float
            rate of words out of the layer. As a fraction
            of a clock cycle.

            default is 1.0
        """
        assert(port_index < self.ports_out)
        return abs(balance_module_rates(
            self.build_rates_graph())[len(self.modules.keys())-1,len(self.modules.keys())])

    def shape_in(self, port_index=0) -> List[int]:
        return [ self.rows_in(port_index), self.cols_in(port_index), self.channels_in(port_index) ]

    def shape_out(self, port_index=0) -> List[int]:
        return [ self.rows_out(port_index), self.cols_out(port_index), self.channels_out(port_index) ]

    def width_in(self):
        return self.data_t.width

    def width_out(self):
        return self.data_t.width

    def get_coarse_in_feasible(self, port_index=0):
        assert(port_index < self.ports_in)
        return get_factors(self.channels_in(port_index))

    def get_coarse_out_feasible(self, port_index=0):
        assert(port_index < self.ports_out)
        return get_factors(self.channels_out(port_index))

    def layer_info(self, parameters, batch_size=1):
        super().layer_info(self, parameters, batch_size)
        parameters.rows_in_array.extend(map(self.rows_in, range(self.ports_in)))
        parameters.cols_in_array.extend(map(self.cols_in, range(self.ports_in)))
        parameters.channels_in_array.extend(map(self.channels_in, range(self.ports_in)))
        parameters.rows_out_array.extend(map(self.rows_out, range(self.ports_out)))
        parameters.cols_out_array.extend(map(self.cols_out, range(self.ports_out)))
        parameters.channels_out_array.extend(map(self.channels_out, range(self.ports_out)))

    def visualise(self, name):
        cluster = pydot.Cluster(name,label=name)

        for i in range(self.coarse_in[0]):
            cluster.add_node(pydot.Node( "_".join([name,"edge",str(i)]), label=self.__class__.__name__ ))

        return cluster, "_".join([name,"edge"]), "_".join([name,"edge"])

@dataclass(kw_only=True)
class MultiPortLayer3D(MultiPortLayer):
    depth: List[int]

    def depth_in(self, port_index=0):
        """
        Parameters
        ----------
        port_index: int
            index of port into the layer

        Returns
        -------
        int
            depth dimension of the input featuremap
        """
        assert(port_index < self.ports_in)
        return self.depth[port_index]

    def depth_out(self, port_index=0):
        """
        Parameters
        ----------
        port_index: int
            index of port out of the layer

        Returns
        -------
        int
            depth dimension of the output featuremap
        """
        assert(port_index < self.ports_out)
        return self.depth[port_index]

    def shape_in(self, port_index=0) -> List[int]:
        return [ self.rows_in(port_index), self.cols_in(port_index), self.depth_in(port_index), self.channels_in(port_index) ]

    def shape_out(self, port_index=0) -> List[int]:
        return [ self.rows_out(port_index), self.cols_out(port_index), self.depth_out(port_index), self.channels_out(port_index) ]

    def layer_info(self, parameters, batch_size=1):
        super().layer_info(self, parameters, batch_size)
        parameters.depth_in_array.extend(map(self.depth_in, range(self.ports_in)))
        parameters.depth_out_array.extend(map(self.depth_out, range(self.ports_out)))<|MERGE_RESOLUTION|>--- conflicted
+++ resolved
@@ -43,7 +43,6 @@
         Raises:
             AssertionError: If the value is not feasible for the attribute.
 
-<<<<<<< HEAD
         Returns:
             None
         """
@@ -236,74 +235,6 @@
     rows: List[int]
     cols: List[int]
     channels: List[int]
-=======
-    """
-    properties
-    """
-
-    @property
-    def rows(self) -> List[int]:
-        return self._rows
-
-    @property
-    def cols(self) -> List[int]:
-        return self._cols
-
-    @property
-    def channels(self) -> List[int]:
-        return self._channels
-
-    @property
-    def coarse_in(self) -> List[int]:
-        return self._coarse_in
-
-    @property
-    def coarse_out(self) -> List[int]:
-        return self._coarse_out
-
-    """
-    property setters
-    """
-
-    @rows.setter
-    def rows(self, val: List[int]) -> None:
-        assert(len(val) == self.ports_in)
-        self._rows = val
-        # self.update()
-
-    @cols.setter
-    def cols(self, val: List[int]) -> None:
-        assert(len(val) == self.ports_in)
-        self._cols = val
-        # self.update()
-
-    @channels.setter
-    def channels(self, val: List[int]) -> None:
-        # assert(len(val) == self.ports_in)
-        if isinstance(val, list):
-            self._channels = val
-        else:
-            self._channels = [val]
-        # self.update()
-
-    @coarse_in.setter
-    def coarse_in(self, val: List[int]) -> None:
-        assert(len(val) == self.ports_in)
-        # for i in range(val):
-        #     assert(val[i] in self.coarse_in_feasible(port_index=i))
-        self._coarse_in = val
-        self.coarse_out = val
-        # self.update()
-
-    @coarse_out.setter
-    def coarse_out(self, val: List[int]) -> None:
-        assert(len(val) == self.ports_out)
-        # for i in range(val):
-        #     assert(val[i] in self.coarse_out_feasible(port_index=i))
-        self._coarse_out = val
-        self._coarse_in = val
-        # self.update()
->>>>>>> f0754c68
 
     def rows_in(self, port_index=0):
         """
