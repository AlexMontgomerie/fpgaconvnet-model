--- conflicted
+++ resolved
@@ -153,36 +153,26 @@
         return self.workload_out() / self.streams_out()
 
     def latency_in(self):
-            """
-            Calculates the latency of input data for this layer.
-
-            Returns:
-                int: The calculated latency value.
-            """
-            return int(abs(self.workload_in()/(min(self.mem_bw_in, self.rate_in()*self.streams_in()))))
+        """
+        Calculates the latency of input data for this layer.
+
+        Returns:
+            int: The calculated latency value.
+        """
+        return int(abs(self.workload_in()/(min(self.mem_bw_in, self.rate_in()*self.streams_in()))))
 
     def latency_out(self):
-            """
-            Calculates the latency of the output of the layer.
-
-            Returns:
-                int: The latency of the output of the layer.
-            """
-            return int(abs(self.workload_out()/(min(self.mem_bw_out, self.rate_out()*self.streams_out()))))
+        """
+        Calculates the latency of the output of the layer.
+
+        Returns:
+            int: The latency of the output of the layer.
+        """
+        return int(abs(self.workload_out()/(min(self.mem_bw_out, self.rate_out()*self.streams_out()))))
 
     def latency(self):
-<<<<<<< HEAD
-            """
-            Returns the maximum latency of the input and output of the layer.
-
-            Returns:
-                The maximum latency of the input and output of the layer.
-            """
-            return max(self.latency_in(), self.latency_out())
-=======
         # return max(self.latency_in(), self.latency_out())
         return max([ self.modules[module].latency() for module in self.modules ])
->>>>>>> f0754c68
 
     def pipeline_depth(self):
             """
