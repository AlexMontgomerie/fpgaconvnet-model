--- conflicted
+++ resolved
@@ -80,42 +80,35 @@
     else:
         return bram_array_resource_model(self.weight_array_unit_depth, self.weight_array_width/self.weight_array_num, "memory") * self.weight_array_num
 
-<<<<<<< HEAD
-=======
-def stream_rsc(self, weight_array_depth, weight_array_width, weight_array_num): # todo: add extra logic cost
-    self.weight_array_depth = weight_array_depth
-    self.weight_array_width = weight_array_width * weight_array_num
-    self.weight_array_num = weight_array_num
 
-    if self.use_uram:
-        weights_uram_usage = uram_array_resource_model(weight_array_depth, weight_array_width) * weight_array_num
-        weights_uram_usage -= self.stream_weights
-        self.weights_ram_usage = weights_uram_usage
-        weights_bram_usage = 0
-        if weights_uram_usage + self.stream_weights > 0:
-            uram_details = uram_array_resource_model(weight_array_depth, weight_array_width, detailed=True)
-            self.weight_array_unit_depth = uram_details[3]
-            self.weight_array_unit_width = uram_details[1]
-            if self.stream_weights > 0:
-                weights_uram_usage += self.stream_buffer()
-    else:
-        weights_bram_usage = bram_array_resource_model(weight_array_depth, weight_array_width, "memory") * weight_array_num
-        weights_bram_usage -= self.stream_weights
-        self.weights_ram_usage = weights_bram_usage
-        weights_uram_usage = 0
-        if weights_bram_usage + self.stream_weights > 0:
-            bram_details = bram_array_resource_model(weight_array_depth, weight_array_width, "memory", detailed=True)
-            self.weight_array_unit_depth = bram_details[3]
-            self.weight_array_unit_width = bram_details[1]
-            if self.stream_weights > 0:
-                weights_bram_usage += self.stream_buffer()
+    # if self.use_uram:
+    #     weights_uram_usage = uram_array_resource_model(weight_array_depth, weight_array_width) * weight_array_num
+    #     weights_uram_usage -= self.stream_weights
+    #     self.weights_ram_usage = weights_uram_usage
+    #     weights_bram_usage = 0
+    #     if weights_uram_usage + self.stream_weights > 0:
+    #         uram_details = uram_array_resource_model(weight_array_depth, weight_array_width, detailed=True)
+    #         self.weight_array_unit_depth = uram_details[3]
+    #         self.weight_array_unit_width = uram_details[1]
+    #         if self.stream_weights > 0:
+    #             weights_uram_usage += self.stream_buffer()
+    # else:
+    #     weights_bram_usage = bram_array_resource_model(weight_array_depth, weight_array_width, "memory") * weight_array_num
+    #     weights_bram_usage -= self.stream_weights
+    #     self.weights_ram_usage = weights_bram_usage
+    #     weights_uram_usage = 0
+    #     if weights_bram_usage + self.stream_weights > 0:
+    #         bram_details = bram_array_resource_model(weight_array_depth, weight_array_width, "memory", detailed=True)
+    #         self.weight_array_unit_depth = bram_details[3]
+    #         self.weight_array_unit_width = bram_details[1]
+    #         if self.stream_weights > 0:
+    #             weights_bram_usage += self.stream_buffer()
 
-    # In cases where the depth and width are small enough resulting in no BRAMs or URAMs used the assert will fail because the self.weight_array_unit_depth and self.weight_array_unit_width are not set. In this case the assert is not needed because the weights_ram_usage is 0.
-    if self.weights_ram_usage + self.stream_weights > 0:
-        assert self.weights_ram_usage + self.stream_weights == \
-            math.ceil(weight_array_depth/self.weight_array_unit_depth) \
-            * math.ceil(weight_array_width/self.weight_array_unit_width) \
-            * weight_array_num
+    # # In cases where the depth and width are small enough resulting in no BRAMs or URAMs used the assert will fail because the self.weight_array_unit_depth and self.weight_array_unit_width are not set. In this case the assert is not needed because the weights_ram_usage is 0.
+    # if self.weights_ram_usage + self.stream_weights > 0:
+    #     assert self.weights_ram_usage + self.stream_weights == \
+    #         math.ceil(weight_array_depth/self.weight_array_unit_depth) \
+    #         * math.ceil(weight_array_width/self.weight_array_unit_width) \
+    #         * weight_array_num
 
-    return weights_bram_usage, weights_uram_usage
->>>>>>> 5779339e
+    # return weights_bram_usage, weights_uram_usage