--- conflicted
+++ resolved
@@ -31,8 +31,6 @@
 def get_factors(n):
     return sorted(list(set(reduce(list.__add__,
                 ([i, n//i] for i in range(1, int(n**0.5) + 1) if n % i == 0)))))
-<<<<<<< HEAD
-=======
 
 def stream_unit(self):
     '''
@@ -102,5 +100,4 @@
                 stream_buffer = bram_array_resource_model(self.weight_array_unit_depth, weight_array_width, "memory") * weight_array_num
                 weights_bram_usage += stream_buffer
 
-    return weights_bram_usage, weights_uram_usage
->>>>>>> 91c1124d
+    return weights_bram_usage, weights_uram_usage