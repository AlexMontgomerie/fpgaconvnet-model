import math
from typing import List, Union

import numpy as np
import pydot

from fpgaconvnet.data_types import FixedPoint

from fpgaconvnet.models.modules import SlidingWindow
from fpgaconvnet.models.modules import Pool
from fpgaconvnet.models.modules import Pad
from fpgaconvnet.models.layers import Layer

class PoolingLayer(Layer):

    def __init__(
            self,
            rows: int,
            cols: int,
            channels: int,
            coarse: int = 1,
            pool_type: str = 'max',
            kernel_rows: int = 1,
            kernel_cols: int = 1,
            stride_rows: int = 2,
            stride_cols: int = 2,
            pad_top: int = 0,
            pad_right: int = 0,
            pad_bottom: int = 0,
            pad_left: int = 0,
            fine: int = 1,
            data_t: FixedPoint = FixedPoint(16,8),
            backend: str = "chisel",
            regression_model: str = "linear_regression",
            input_compression_ratio: list = [1.0],
            output_compression_ratio: list = [1.0]
        ):

        # initialise parent class
        super().__init__(rows, cols, channels,
                coarse, coarse, data_t=data_t,
                input_compression_ratio=input_compression_ratio,
                output_compression_ratio=output_compression_ratio)

        # update flags
        # self.flags['transformable'] = True

        # update parameters
        self._kernel_rows = kernel_rows
        self._kernel_cols = kernel_cols
        self._stride_rows = stride_rows
        self._stride_cols = stride_cols
        self._pad_top       = pad_top
        self._pad_right     = pad_right
        self._pad_bottom    = pad_bottom
        self._pad_left      = pad_left
        self._pool_type = pool_type
        self._coarse = coarse
        self._fine = fine

        # backend flag
        assert backend in ["hls", "chisel"], f"{backend} is an invalid backend"
        self.backend = backend

        # regression model
        assert regression_model in ["linear_regression", "xgboost"], f"{regression_model} is an invalid regression model"
        self.regression_model = regression_model

        # init modules
        if self.backend == "chisel":
            self.modules["pad"] = Pad(
                    self.rows_in(), self.cols_in(), self.channels_in()//self.coarse,
                    self.pad_top, self.pad_bottom, self.pad_left, self.pad_right, backend=self.backend,
                    regression_model=self.regression_model)

            self.modules["sliding_window"] = SlidingWindow(
                self.rows_in() + self.pad_top + self.pad_bottom,
                self.cols_in() + self.pad_left + self.pad_right,
                self.channels_in()//self.coarse,
                self.kernel_size,
                self.stride,
                0, 0, 0, 0, backend=self.backend,
                regression_model=self.regression_model)
        elif self.backend == "hls":
            self.modules["sliding_window"] = SlidingWindow(self.rows_in(),
                self.cols_in(), self.channels_in()//self.coarse,
                self.kernel_size, self.stride, self.pad_top,
                self.pad_right, self.pad_bottom, self.pad_left, backend=self.backend, regression_model=self.regression_model)

        self.modules["pool"] = Pool(self.rows_out(), self.cols_out(),
                self.channels_out()//self.coarse, self.kernel_size, backend=self.backend, regression_model=self.regression_model)

        if self.backend == "chisel":
            self.data_packing = True
        elif self.backend == "hls":
            self.data_packing = False

        self.update()

    def start_depth(self):
        # return (self.kernel_rows-1)*self.cols*self.channels//self.streams_in() + \
        #     (self.kernel_cols-1)*self.channels//self.streams_in()
        # return (self.kernel_rows-1)*self.cols*self.channels + \
        #         (self.kernel_cols-1)*self.channels - \
        #         ( self.pad_top * self.cols * self.channels + \
        #         (self.pad_left+self.pad_right)*self.channels ) + \
        #         self.channels
        return (self.kernel_rows-1-self.pad_top)*self.cols*self.channels//self.streams_in() + \
<<<<<<< HEAD
                (self.kernel_cols-1-self.pad_left)*self.channels//self.streams_in()

    def piecewise_rate_out(self, prev_rate_out: float, output_words: int) -> float:
        """
        Method for estimating the average rate out after a given number of output words
        """
        # get the output row index
        output_row_index = math.floor(output_words / (self.cols_out() * self.channels_out()//self.streams_out())) + 1

        # calculate based on the stride pattern
        output_rate = (self.cols_out()/self.modules["sliding_window"].cols) * \
            ( output_row_index/(output_row_index * self.stride_rows - 1) )
        # print(output_words, output_row_index)
        # print(f"output_rate: {output_rate}")

        return  output_rate * min(prev_rate_out / self.rate_in(), 1)

    # sliding_window_rate_out = (self.rows_out()*self.cols_out())/float(self.rows*self.cols)
    # def start_depth(self):
    #     return (self.kernel_rows-1)*self.cols*self.channels + \
    #             (self.kernel_cols-1)*self.channels - \
    #             ( self.pad_top * self.cols * self.channels + \
    #             (self.pad_left+self.pad_right)*self.channels ) + \
    #             self.channels
=======
                (self.kernel_cols-self.pad_left)*self.channels//self.streams_in()
>>>>>>> 0809f779

    def get_operations(self):
        return self.channels_in()*self.rows_out()*self.cols_out()\
            *self.kernel_size[0]*self.kernel_size[1]

    def rows_out(self) -> int:
        return self.modules["sliding_window"].rows_out()

    def cols_out(self) -> int:
        return self.modules["sliding_window"].cols_out()

    @property
    def kernel_size(self) -> List[int]:
        return [ self._kernel_rows, self._kernel_cols ]

    @property
    def kernel_rows(self) -> int:
        return self._kernel_rows

    @property
    def kernel_cols(self) -> int:
        return self._kernel_cols

    @property
    def stride(self) -> List[int]:
        return [ self._stride_rows, self._stride_cols ]

    @property
    def stride_rows(self) -> int:
        return self._stride_rows

    @property
    def stride_cols(self) -> int:
        return self._stride_cols

    @property
    def pad(self) -> List[int]:
        return [
            self._pad_top,
            self._pad_left,
            self._pad_bottom,
            self._pad_right,
        ]

    @property
    def pad_top(self) -> int:
        return self._pad_top

    @property
    def pad_right(self) -> int:
        return self._pad_right

    @property
    def pad_bottom(self) -> int:
        return self._pad_bottom

    @property
    def pad_left(self) -> int:
        return self._pad_left

    @property
    def pool_type(self) -> str:
        return self._pool_type

    @property
    def coarse(self) -> int:
        return self._coarse

    @property
    def coarse_in(self) -> int:
        return self._coarse

    @property
    def coarse_out(self) -> int:
        return self._coarse

    @property
    def fine(self) -> int:
        if self.pool_type == "max":
            return self.kernel_size[0] * self.kernel_size[1]
        else:
            return self._fine

    @kernel_size.setter
    def kernel_size(self, val: List[int]) -> None:
        self._kernel_rows = val[0]
        self._kernel_cols = val[1]
        # self.update()

    @kernel_rows.setter
    def kernel_rows(self, val: int) -> None:
        self._kernel_rows = val
        # self.update()

    @kernel_cols.setter
    def kernel_cols(self, val: int) -> None:
        self._kernel_cols = val
        # self.update()

    @stride.setter
    def stride(self, val: List[int]) -> None:
        self._stride_rows = val[0]
        self._stride_cols = val[1]
        # self.update()

    @stride_rows.setter
    def stride_rows(self, val: int) -> None:
        self._stride_rows = val
        # self.update()

    @stride_cols.setter
    def stride_cols(self, val: int) -> None:
        self._stride_cols = val
        # self.update()

    @pad.setter
    def pad(self, val: List[int]) -> None:
        self._pad_top    = val[0]
        self._pad_right  = val[3]
        self._pad_bottom = val[2]
        self._pad_left   = val[1]
        # self.update()

    @pad_top.setter
    def pad_top(self, val: int) -> None:
        self._pad_top = val
        # self.update()

    @pad_right.setter
    def pad_right(self, val: int) -> None:
        self._pad_right = val
        # self.update()

    @pad_bottom.setter
    def pad_bottom(self, val: int) -> None:
        self._pad_bottom = val
        # self.update()

    @pad_left.setter
    def pad_left(self, val: int) -> None:
        self._pad_left = val
        # self.update()

    @coarse.setter
    def coarse(self, val: int) -> None:
        self._coarse = val
        self._coarse_in = val
        self._coarse_out = val
        # self.update()

    @coarse_in.setter
    def coarse_in(self, val: int) -> None:
        self._coarse = val
        self._coarse_in = val
        self._coarse_out = val
        # self.update()

    @coarse_out.setter
    def coarse_out(self, val: int) -> None:
        self._coarse = val
        self._coarse_in = val
        self._coarse_out = val
        # self.update()

    @fine.setter
    def fine(self, val: int) -> None:
        self._fine = val
        # self.update()

    def layer_info(self,parameters,batch_size=1):
        Layer.layer_info(self, parameters, batch_size)
        parameters.coarse = self.coarse
        parameters.kernel_size.extend(self.kernel_size)
        parameters.kernel_rows  = self.kernel_rows
        parameters.kernel_cols  = self.kernel_cols
        parameters.stride.extend(self.stride)
        parameters.stride_rows  = self.stride_rows
        parameters.stride_cols  = self.stride_cols
        parameters.pad_top      = self.pad_top
        parameters.pad_right    = self.pad_right
        parameters.pad_bottom   = self.pad_bottom
        parameters.pad_left     = self.pad_left

    def update(self):
        if self.backend == "chisel":
            # pad
            self.modules['pad'].rows     = self.rows
            self.modules['pad'].cols     = self.cols
            self.modules['pad'].channels = self.channels//self.coarse
            self.modules['pad'].data_width = self.data_t.width
            if self.data_packing:
                self.modules['pad'].streams = self.coarse
            self.modules['pad'].pad_top = self.pad_top
            self.modules['pad'].pad_bottom = self.pad_bottom
            self.modules['pad'].pad_left = self.pad_left
            self.modules['pad'].pad_right = self.pad_right

            # sliding window
            self.modules['sliding_window'].rows     = self.rows_in() + self.pad_top + self.pad_bottom
            self.modules['sliding_window'].cols     = self.cols_in() + self.pad_left + self.pad_right
            self.modules['sliding_window'].channels = int(self.channels_in()/self.coarse)
            self.modules['sliding_window'].kernel_cols = self.kernel_cols
            self.modules['sliding_window'].kernel_rows = self.kernel_rows
            self.modules['sliding_window'].stride_cols = self.stride_cols
            self.modules['sliding_window'].stride_rows = self.stride_rows
            self.modules['sliding_window'].data_width = self.data_t.width
            if self.data_packing:
                self.modules['sliding_window'].streams = self.coarse
            self.modules['sliding_window'].pad_top = 0
            self.modules['sliding_window'].pad_bottom = 0
            self.modules['sliding_window'].pad_left = 0
            self.modules['sliding_window'].pad_right = 0
        elif self.backend == "hls":
            self.modules['sliding_window'].rows     = self.rows_in()
            self.modules['sliding_window'].cols     = self.cols_in()
            self.modules['sliding_window'].channels = int(self.channels_in()/self.coarse)
            self.modules['sliding_window'].data_width = self.data_t.width
            if self.data_packing:
                self.modules['sliding_window'].streams = self.coarse

        # pool
        self.modules['pool'].rows     = self.rows_out()
        self.modules['pool'].cols     = self.cols_out()
        self.modules['pool'].channels = int(self.channels_in()/self.coarse)
        self.modules['pool'].data_width = self.data_t.width
        if self.data_packing:
            self.modules['pool'].streams = self.coarse

    def get_fine_feasible(self):
        return [1]

    def resource(self):

        if self.backend == "chisel":
            pad_rsc     = self.modules['pad'].rsc()
            sw_rsc      = self.modules['sliding_window'].rsc()
            pool_rsc    = self.modules['pool'].rsc()

            # Total
            if self.data_packing:
                return {
                    "LUT"  :  pad_rsc['LUT'] + sw_rsc['LUT'] +
                            pool_rsc['LUT'],
                    "FF"   :  pad_rsc['FF'] + sw_rsc['FF'] +
                            pool_rsc['FF'],
                    "BRAM" :  pad_rsc['BRAM'] + sw_rsc['BRAM'] +
                            pool_rsc['BRAM'],
                    "DSP" :   pad_rsc['DSP'] + sw_rsc['DSP'] +
                            pool_rsc['DSP']
                }
            else:
                return {
                    "LUT"  :  pad_rsc['LUT']*self.coarse +
                            sw_rsc['LUT']*self.coarse +
                            pool_rsc['LUT']*self.coarse,
                    "FF"   :  pad_rsc['FF']*self.coarse +
                            sw_rsc['FF']*self.coarse +
                            pool_rsc['FF']*self.coarse,
                    "BRAM" :  pad_rsc['BRAM']*self.coarse +
                            sw_rsc['BRAM']*self.coarse +
                            pool_rsc['BRAM']*self.coarse,
                    "DSP" :   pad_rsc['DSP']*self.coarse +
                            sw_rsc['DSP']*self.coarse +
                            pool_rsc['DSP']*self.coarse
                }
        elif self.backend == "hls":
            sw_rsc      = self.modules['sliding_window'].rsc()
            pool_rsc    = self.modules['pool'].rsc()

            # Total
            if self.data_packing:
                return {
                    "LUT"  :  sw_rsc['LUT'] +
                            pool_rsc['LUT'],
                    "FF"   :  sw_rsc['FF'] +
                            pool_rsc['FF'],
                    "BRAM" :  sw_rsc['BRAM'] +
                            pool_rsc['BRAM'],
                    "DSP" :   sw_rsc['DSP'] +
                            pool_rsc['DSP']
                }
            else:
                return {
                    "LUT"  :  sw_rsc['LUT']*self.coarse +
                            pool_rsc['LUT']*self.coarse,
                    "FF"   :  sw_rsc['FF']*self.coarse +
                            pool_rsc['FF']*self.coarse,
                    "BRAM" :  sw_rsc['BRAM']*self.coarse +
                            pool_rsc['BRAM']*self.coarse,
                    "DSP" :   sw_rsc['DSP']*self.coarse +
                            pool_rsc['DSP']*self.coarse
                }

    def visualise(self, name):

        cluster = pydot.Cluster(name, label=name,
                style="dashed", bgcolor="lightskyblue")

        # names
        slwin_name = [""]*self.coarse
        pool_name = [""]*self.coarse

        for i in range(self.coarse):
            # define names
            slwin_name[i] = "_".join([name, "sw", str(i)])
            pool_name[i] = "_".join([name, "pool", str(i)])
            # add nodes
            cluster.add_node(self.modules["sliding_window"].visualise(slwin_name[i]))
            cluster.add_node(self.modules["pool"].visualise(pool_name[i]))
            # add edges
            cluster.add_edge(pydot.Edge(slwin_name[i], pool_name[i]))

        return cluster, np.array(slwin_name).flatten().tolist(), np.array(pool_name).flatten().tolist()

    def functional_model(self,data,batch_size=1):
        import torch

        assert data.shape[0] == self.rows_in()    , "ERROR (data): invalid row dimension"
        assert data.shape[1] == self.cols_in()    , "ERROR (data): invalid column dimension"
        assert data.shape[2] == self.channels_in(), "ERROR (data): invalid channel dimension"

        # instantiate pooling layer
        if self.pool_type == 'max':
            pooling_layer = torch.nn.MaxPool2d(self.kernel_size, stride=self.stride, padding=self.pad[0])
        elif self.pool_type == 'avg':
            pooling_layer = torch.nn.AvgPool2d(self.kernel_size, stride=self.stride, padding=self.pad[0])

        # return output featuremap
        data = np.moveaxis(data, -1, 0)
        data = np.repeat(data[np.newaxis,...], batch_size, axis=0)
        return pooling_layer(torch.from_numpy(data)).detach().numpy()<|MERGE_RESOLUTION|>--- conflicted
+++ resolved
@@ -106,7 +106,6 @@
         #         (self.pad_left+self.pad_right)*self.channels ) + \
         #         self.channels
         return (self.kernel_rows-1-self.pad_top)*self.cols*self.channels//self.streams_in() + \
-<<<<<<< HEAD
                 (self.kernel_cols-1-self.pad_left)*self.channels//self.streams_in()
 
     def piecewise_rate_out(self, prev_rate_out: float, output_words: int) -> float:
@@ -131,9 +130,6 @@
     #             ( self.pad_top * self.cols * self.channels + \
     #             (self.pad_left+self.pad_right)*self.channels ) + \
     #             self.channels
-=======
-                (self.kernel_cols-self.pad_left)*self.channels//self.streams_in()
->>>>>>> 0809f779
 
     def get_operations(self):
         return self.channels_in()*self.rows_out()*self.cols_out()\
