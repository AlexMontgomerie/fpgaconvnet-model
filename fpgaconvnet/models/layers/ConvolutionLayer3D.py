--- conflicted
+++ resolved
@@ -681,19 +681,10 @@
         if self.double_buffered:
             weight_memory_depth *= 2
 
-<<<<<<< HEAD
         weights_bram_usage = bram_array_resource_model(
-                    int(weight_memory_depth), self.weight_t.width*self.fine,
-                    'memory') * \
-                self.coarse_in*self.coarse_out*self.coarse_group
-=======
-        # weights_bram_usage = bram_memory_resource_model(
-        #             int(weight_memory_depth), self.weight_t.width*self.fine) * \
-        #         self.coarse_in*self.coarse_out*self.coarse_group
-        weights_bram_usage = bram_memory_resource_model(
-                    int(weight_memory_depth), self.weight_t.width*
-                        self.fine*self.coarse_in*self.coarse_out*self.coarse_group)
->>>>>>> e5ffdacf
+                    int(weight_memory_depth), 
+                    self.weight_t.width*self.fine*self.coarse_in*self.coarse_out*self.coarse_group,
+                    'memory')
 
         # if streaming weights, set to zero
         if self.stream_weights:
