import importlib
import math
from typing import Union, List

import pydot
import numpy as np

import fpgaconvnet.proto.fpgaconvnet_pb2 as fpgaconvnet_pb2
from fpgaconvnet.models.layers.utils import get_factors
from fpgaconvnet.data_types import FixedPoint
from fpgaconvnet.tools.resource_analytical_model import bram_array_resource_model, uram_array_resource_model
from fpgaconvnet.models.layers import Layer

from fpgaconvnet.models.modules import SlidingWindow
from fpgaconvnet.models.modules import VectorDot
from fpgaconvnet.models.modules import SparseVectorDot
from fpgaconvnet.models.modules import Conv
from fpgaconvnet.models.modules import Squeeze
from fpgaconvnet.models.modules import Fork
from fpgaconvnet.models.modules import Accum
from fpgaconvnet.models.modules import Glue
from fpgaconvnet.models.modules import Bias
from fpgaconvnet.models.modules import ShiftScale


class ConvolutionLayer(Layer):

    def __init__(
            self,
            filters: int,
            rows: int,
            cols: int,
            channels: int,
            coarse_in: int = 1,
            coarse_out: int = 1,
            coarse_group: int = 1,
            kernel_rows: int = 1,
            kernel_cols: int = 1,
            stride_rows: int = 2,
            stride_cols: int = 2,
            groups: int = 1,
            pad_top: int = 0,
            pad_right: int = 0,
            pad_bottom: int = 0,
            pad_left: int = 0,
            fine: int  = 1,
            input_t: FixedPoint = FixedPoint(16,8),
            output_t: FixedPoint = FixedPoint(16,8),
            weight_t: FixedPoint = FixedPoint(16,8),
            acc_t: FixedPoint = FixedPoint(32,16),
            has_bias: int = 0, # default to no bias for old configs
            sparsity: list = [],
            skipping_windows: bool = False,
            block_floating_point: bool = False,
            backend: str = "chisel", # default to no bias for old configs
            regression_model: str = "linear_regression"
        ):

        # initialise parent class
        super().__init__(rows, cols, channels,
                coarse_in, coarse_out, data_t=input_t)

        # save data types
        self.input_t = input_t
        self.output_t = output_t
        self.weight_t = weight_t
        self.acc_t = acc_t
        self.block_floating_point = block_floating_point

        # save bias flag
        self.has_bias = has_bias
        self.skipping_windows = skipping_windows

        self.window_sparsity = []
        self.sparsity = sparsity
        # save sparsity
        if len(sparsity) > 0:
            #Ensure histogram data provided
            assert (len(sparsity) == channels*(kernel_cols*kernel_rows+1))
            # reject if pointwise or low sparsity
            self.sparsity = np.array(sparsity).reshape((channels, kernel_rows*kernel_cols+1))
            self.window_sparsity = np.copy(np.squeeze(self.sparsity[:, -1]))
            weights = np.arange(self.sparsity.shape[1])
            avg_sparsity = np.sum(weights * self.sparsity, axis = 1)/(self.sparsity.shape[1] - 1)
            if kernel_rows == 1 and kernel_cols == 1 or np.mean(avg_sparsity) < 0.1:
                    self.skipping_windows = False
                    self.window_sparsity = []
                    self.sparsity = []
        else:
            self.skipping_windows = False
            self.window_sparsity = []

        # init variables
        self._kernel_rows = kernel_rows
        self._kernel_cols = kernel_cols
        self._stride_rows = stride_rows
        self._stride_cols = stride_cols
        self._pad_top       = pad_top
        self._pad_right     = pad_right
        self._pad_bottom    = pad_bottom
        self._pad_left      = pad_left
        self._groups = groups
        self._coarse_group = coarse_group
        self._fine = fine
        self._filters = filters

        # check if the layer is depthwise
        self.depthwise = (groups == channels) and (groups == filters)

        # backend flag
        assert backend in ["hls", "chisel"], f"{backend} is an invalid backend"
        self.backend = backend

        # weights buffering flag
        if self.backend == "hls":
            self.double_buffered = False
            self.stream_weights = False
            self.data_packing = False
            self.use_uram = False
        elif self.backend == "chisel":
            self.double_buffered = False
            self.stream_weights = False
            self.data_packing = True
            self.use_uram = False

        # regression model
        assert regression_model in ["linear_regression", "xgboost"], f"{regression_model} is an invalid regression model"
        self.regression_model = regression_model

        self.modules["sliding_window"] = SlidingWindow(self.rows_in(), self.cols_in(),
                self.channels_in()//(self.coarse_in*self.coarse_group), self.kernel_size,
                self.stride, self.pad_top, self.pad_right, self.pad_bottom, self.pad_left,
                backend=self.backend, regression_model=self.regression_model)

        if self.backend == "hls":

            self.modules["fork"] = Fork(self.rows_out(), self.cols_out(),
                    self.channels_in()//(self.coarse_in*self.coarse_group),
                    self.kernel_size, self.coarse_out, backend=self.backend, regression_model=self.regression_model)

            self.modules["Conv"] = Conv(self.rows_out(), self.cols_out(),
                    self.channels_in()//(self.coarse_in*self.coarse_group),
                    self.filters//(self.coarse_out*self.coarse_group),
                    self.fine, self.kernel_size,
                    self.groups//self.coarse_group,
                    backend=self.backend, regression_model=self.regression_model)

            self.modules["accum"] = Accum(self.rows_out(), self.cols_out(),
                    self.channels_in()//(self.coarse_in*self.coarse_group),
                    self.filters//(self.coarse_out*self.coarse_group),
                    self.groups//self.coarse_group,
                    backend=self.backend, regression_model=self.regression_model)

        elif self.backend == "chisel":

            self.modules["squeeze"] = Squeeze(self.rows_out(), self.cols_out(),
                    self.channels_in()//(self.coarse_in*self.coarse_group),
                    self.kernel_size[0]*self.kernel_size[1], self.fine,
                    backend=self.backend, regression_model=self.regression_model)

            self.modules["fork"] = Fork(self.rows_out(), self.cols_out(),
                    self.channels_in()//(self.coarse_in*self.coarse_group),
                    [self.fine, 1], self.coarse_out, backend=self.backend, regression_model=self.regression_model)

            if len(self.sparsity) == 0:
                self.modules["vector_dot"] = VectorDot(self.rows_out(), self.cols_out(),
                        (self.channels*self.kernel_size[0]*self.kernel_size[1])//(
                            self.fine*self.coarse_in*self.coarse_group),
                        self.filters//(self.coarse_out*self.groups), self.fine,
                        backend=self.backend, regression_model=self.regression_model)

                self.modules["accum"] = Accum(self.rows_out(), self.cols_out(),
                        (self.kernel_size[0]*self.kernel_size[1]*self.channels_in())//(
                            self.fine*self.coarse_in*self.coarse_group),
                        self.filters//(self.coarse_out*self.groups), 1,
                        backend=self.backend, regression_model=self.regression_model)
            else:
                self.modules["vector_dot"] = SparseVectorDot(self.rows_out(), self.cols_out(),
                    self.channels_in()//(self.coarse_in*self.coarse_group),
                    self.filters//(self.coarse_out*self.groups),
                    self.kernel_size, self.sparsity, self.window_sparsity, self.skipping_windows, self.fine,
                    backend=self.backend, regression_model=self.regression_model)

                self.modules["accum"] = Accum(self.rows_out(), self.cols_out(),
                        self.channels_in()//(self.coarse_in*self.coarse_group),
                        self.filters//(self.coarse_out*self.groups), 1, skipping_windows = self.skipping_windows,
                        window_sparsity = self.window_sparsity, backend=self.backend, regression_model=self.regression_model)

        self.modules["glue"] = Glue(self.rows_out(), self.cols_out(), 1,
                int(self.filters/self.coarse_out), self.coarse_in, self.coarse_out, self.coarse_group,
                backend=self.backend, regression_model=self.regression_model) # TODO

        self.modules["bias"] = Bias(self.rows_out(), self.cols_out(), 1, self.filters//(self.coarse_out*self.coarse_group),
                backend=self.backend, regression_model=self.regression_model) # TODO

        self.modules["shift_scale"] = ShiftScale(self.rows_out(), self.cols_out(), 1, self.filters//(self.coarse_out*self.coarse_group))

        # update modules
        self.update()

    @property
    def kernel_size(self) -> List[int]:
        return [ self._kernel_rows, self._kernel_cols ]

    @property
    def kernel_rows(self) -> int:
        return self._kernel_rows

    @property
    def kernel_cols(self) -> int:
        return self._kernel_cols

    @property
    def stride(self) -> List[int]:
        return [ self._stride_rows, self._stride_cols ]

    @property
    def stride_rows(self) -> int:
        return self._stride_rows

    @property
    def stride_cols(self) -> int:
        return self._stride_cols

    @property
    def pad(self) -> List[int]:
        return [
            self._pad_top,
            self._pad_left,
            self._pad_bottom,
            self._pad_right,
        ]

    @property
    def pad_top(self) -> int:
        return self._pad_top

    @property
    def pad_right(self) -> int:
        return self._pad_right

    @property
    def pad_bottom(self) -> int:
        return self._pad_bottom

    @property
    def pad_left(self) -> int:
        return self._pad_left

    @property
    def groups(self) -> int:
        return self._groups

    @property
    def coarse_group(self) -> int:
        return self._coarse_group

    @property
    def fine(self) -> int:
        return self._fine

    @property
    def filters(self) -> int:
        return self._filters

    @kernel_size.setter
    def kernel_size(self, val: List[int]) -> None:
        self._kernel_rows = val[0]
        self._kernel_cols = val[1]
        # self.update()

    @kernel_rows.setter
    def kernel_rows(self, val: int) -> None:
        self._kernel_rows = val
        # self.update()

    @kernel_cols.setter
    def kernel_cols(self, val: int) -> None:
        self._kernel_cols = val
        # self.update()

    @stride.setter
    def stride(self, val: List[int]) -> None:
        self._stride_rows = val[0]
        self._stride_cols = val[1]
        # self.update()

    @stride_rows.setter
    def stride_rows(self, val: int) -> None:
        self._stride_rows = val
        # self.update()

    @stride_cols.setter
    def stride_cols(self, val: int) -> None:
        self._stride_cols = val
        # self.update()

    @pad.setter
    def pad(self, val: List[int]) -> None:
        self._pad_top    = val[0]
        self._pad_right  = val[3]
        self._pad_bottom = val[2]
        self._pad_left   = val[1]
        # self.update()

    @pad_top.setter
    def pad_top(self, val: int) -> None:
        self._pad_top = val
        # self.update()

    @pad_right.setter
    def pad_right(self, val: int) -> None:
        self._pad_right = val
        # self.update()

    @pad_bottom.setter
    def pad_bottom(self, val: int) -> None:
        self._pad_bottom = val
        # self.update()

    @pad_left.setter
    def pad_left(self, val: int) -> None:
        self._pad_left = val
        # self.update()

    @groups.setter
    def groups(self, val: int) -> None:
        self._groups = val
        # self.update()

    @fine.setter
    def fine(self, val: int) -> None:
        self._fine = val
        # self.update()

    @filters.setter
    def filters(self, val: int) -> None:
        self._filters = val
        # self.update()

    @Layer.coarse_in.setter
    def coarse_in(self, val: int) -> None:
        assert(val in self.get_coarse_in_feasible())
        self._coarse_in = val

        if len(self.sparsity) > 0:
            # module sparsity depends on number of streams
            self.update()

    @coarse_group.setter
    def coarse_group(self, val: int) -> None:
        assert(val in self.get_coarse_group_feasible())
        self._coarse_group = val

        if len(self.sparsity) > 0:
            # module sparsity depends on number of streams
            self.update()

    def rows_out(self) -> int:
        return self.modules["sliding_window"].rows_out()

    def cols_out(self) -> int:
        return self.modules["sliding_window"].cols_out()

    def channels_out(self) -> int:
        return self.filters

    def streams_in(self) -> int:
        """
        Returns
        -------
        int
            number of parallel streams into the layer.
        """
        return self.coarse_in*self.coarse_group

    def streams_out(self) -> int:
        """
        Returns
        -------
        int
            number of parallel streams out of the layer.
        """
        return self.coarse_out*self.coarse_group

    def get_stream_sparsity(self, interleave=True):
<<<<<<< HEAD
        cycles_per_bin = np.ceil(np.flip(np.arange(self.kernel_size[0]*self.kernel_size[1] + 1))/self.fine)
=======
        # Cycles taken for a window based on number of non-zeros and fine
        cycles_per_bin = np.ceil(np.flip(np.arange(self.kernel_size[0]*self.kernel_size[1] + 1))/self.fine)

        # If you're not skipping all-zero windows, they still take one cycle
>>>>>>> ea4bcc0a
        if not (self.skipping_windows):
            cycles_per_bin[-1] = 1

        # Multiply the cycles per bin by the probability of each number of non-zeros, sum up the cycles and calculate the rate accordingly
        rate_per_channel = 1 / np.sum(cycles_per_bin*self.sparsity, axis = 1)

        #Balance the channels according to their rates
        if interleave:
            indices = np.argsort(rate_per_channel)
            indices = np.reshape(indices, (self.channels_in()//self.streams_in(), self.streams_in()))
            indices[1::2, :] = indices[1::2, ::-1] # reverse every other row
            indices = indices.flatten()
        else:
            indices = list(range(self.channels_in()))

<<<<<<< HEAD
        stream_sparsity = np.reshape([self.sparsity[i, :] for i in indices],
                (self.channels_in()//self.streams_in(), self.streams_in(), self.kernel_size[0]*self.kernel_size[1]+1)).mean(axis=0)
        stream_window_sparsity = np.reshape([self.window_sparsity[i] for i in indices],
                (self.channels_in()//self.streams_in(), self.streams_in())).mean(axis = 0)
        return stream_sparsity, stream_window_sparsity
=======
        stream_sparsity = np.reshape([self.sparsity[i, :] for i in indices], (self.channels_in()//self.streams_in(), self.streams_in(), self.kernel_size[0]*self.kernel_size[1]+1)).mean(axis=0)
        stream_window_sparsity = np.reshape([self.window_sparsity[i] for i in indices], (self.channels_in()//self.streams_in(), self.streams_in())).mean(axis = 0)
        return stream_sparsity, stream_window_sparsity, indices
>>>>>>> ea4bcc0a

    def pipeline_depth(self):
        # pipeline depth of the sliding window minus the total words in the pipeline from padding
        # plus the words needed to fill the accum buffer
        return (self.kernel_rows-1)*(self.cols+self.pad_left+self.pad_right)*self.channels//self.coarse_in + \
                (self.kernel_cols-1)*self.channels//self.coarse_in - \
                ( self.pad_top * self.cols * self.channels//self.coarse_in + \
                (self.pad_left+self.pad_right)*self.channels//self.coarse_in ) + \
                self.channels//self.coarse_in

    def update(self):

        # sliding window
        self.modules['sliding_window'].rows     = self.rows
        self.modules['sliding_window'].cols     = self.cols
        self.modules['sliding_window'].channels = self.channels//(self.coarse_in*self.coarse_group)
        self.modules['sliding_window'].data_width   = self.input_t.width

        if self.backend == "chisel":
            # squeeze
            self.modules['squeeze'].rows     = self.rows_out()
            self.modules['squeeze'].cols     = self.cols_out()
            self.modules['squeeze'].channels = self.channels//(self.coarse_in*self.coarse_group)
            self.modules['squeeze'].coarse_out = self.fine
            self.modules['squeeze'].data_width = self.input_t.width

        # fork
        self.modules['fork'].rows     = self.rows_out()
        self.modules['fork'].cols     = self.cols_out()
        self.modules['fork'].channels = self.channels_in()//(self.coarse_in*self.coarse_group)
        self.modules['fork'].coarse   = self.coarse_out
        self.modules['fork'].data_width     = self.input_t.width
        if self.backend == "chisel":
            self.modules['fork'].kernel_size = [self.fine, 1]

        if self.backend == "hls":
            # TODO: check the group parameter
            self.modules['conv'].rows     = self.rows_out()
            self.modules['conv'].cols     = self.cols_out()
            self.modules['conv'].channels = self.channels_in()//(self.coarse_in*self.coarse_group)
            self.modules['conv'].filters  = self.filters//(self.coarse_out*self.coarse_group)
            self.modules['conv'].groups = self.groups // self.coarse_group
            self.modules['conv'].fine     = self.fine
            self.modules['conv'].data_width     = self.input_t.width
            self.modules['conv'].weight_width   = self.weight_t.width
            self.modules['conv'].acc_width      = self.acc_t.width
        elif self.backend == "chisel":
            # kernel dot
            self.modules['vector_dot'].rows     = self.rows_out()
            self.modules['vector_dot'].cols     = self.cols_out()
            self.modules['vector_dot'].filters  = self.filters//(self.coarse_out*self.groups)
            self.modules['vector_dot'].data_width     = self.input_t.width
            self.modules['vector_dot'].weight_width   = self.weight_t.width
            self.modules['vector_dot'].acc_width      = self.acc_t.width
            self.modules['vector_dot'].fine     = self.fine
            self.modules['vector_dot'].skipping_windows     = self.skipping_windows

            if len(self.sparsity) == 0:
                self.modules['vector_dot'].channels = (
                    self.channels*self.kernel_size[0]*self.kernel_size[1])//(
                    self.fine*self.coarse_in*self.coarse_group)
            else:
                self.modules['vector_dot'].channels = self.channels_in()//(self.coarse_in*self.coarse_group)
                self.modules['vector_dot'].sparsity = self.get_stream_sparsity()[0]
                self.modules['vector_dot'].window_sparsity = self.get_stream_sparsity()[1]

        # accum
        self.modules['accum'].rows     = self.rows_out()
        self.modules['accum'].cols     = self.cols_out()
        self.modules['accum'].data_width    = self.acc_t.width
        if self.backend == "hls":
            self.modules['accum'].filters  = self.filters//(self.coarse_out*self.coarse_group)
            self.modules['accum'].channels  = self.channels_in()//(self.coarse_in*self.coarse_group)
            self.modules['accum'].groups   = self.groups//self.coarse_group
        elif self.backend == "chisel":
            self.modules['accum'].filters  = self.filters//(self.coarse_out*self.groups)
            self.modules['accum'].groups   = 1
            if len(self.sparsity) == 0:
                self.modules['accum'].channels = (
                    self.channels*self.kernel_size[0]*self.kernel_size[1])//(
                    self.fine*self.coarse_in*self.coarse_group)
            else:
                self.modules['accum'].channels = self.channels//(self.coarse_in*self.coarse_group)
                self.modules['accum'].window_sparsity = self.get_stream_sparsity()[1]
                self.modules['accum'].skipping_windows = self.skipping_windows

        # glue
        self.modules['glue'].rows       = self.rows_out()
        self.modules['glue'].cols       = self.cols_out()
        self.modules['glue'].filters    = self.filters//self.coarse_group
        self.modules['glue'].coarse_in  = self.coarse_in
        self.modules['glue'].coarse_out = self.coarse_out
        self.modules['glue'].coarse_group = self.coarse_group
        self.modules['glue'].data_width = self.acc_t.width

        # bias
        self.modules['bias'].rows           = self.rows_out()
        self.modules['bias'].cols           = self.cols_out()
        self.modules['bias'].filters        = self.filters//(self.coarse_out*self.coarse_group)
        self.modules['bias'].data_width     = self.output_t.width
        self.modules['bias'].biases_width   = self.acc_t.width

        # shift scale
        self.modules['shift_scale'].rows           = self.rows_out()
        self.modules['shift_scale'].cols           = self.cols_out()
        self.modules['shift_scale'].filters        = self.filters//(self.coarse_out*self.coarse_group)
        self.modules['shift_scale'].data_width     = self.output_t.width
        self.modules['shift_scale'].biases_width   = self.acc_t.width

    def layer_info(self,parameters,batch_size=1):
        Layer.layer_info(self, parameters, batch_size)
        parameters.filters      = self.filters
        parameters.groups       = self.groups
        parameters.coarse_group = self.coarse_group
        parameters.kernel_size.extend(self.kernel_size)
        parameters.kernel_rows  = self.kernel_rows
        parameters.kernel_cols  = self.kernel_cols
        parameters.stride.extend(self.stride)
        parameters.stride_rows  = self.stride_rows
        parameters.stride_cols  = self.stride_cols
        parameters.pad_top      = self.pad_top
        parameters.pad_right    = self.pad_right
        parameters.pad_bottom   = self.pad_bottom
        parameters.pad_left     = self.pad_left
        parameters.has_bias     = self.has_bias
        parameters.fine  = self.fine
        parameters.use_uram     = self.use_uram
        parameters.block_floating_point    = self.block_floating_point
        parameters.skipping_windows = self.skipping_windows

        self.input_t.to_protobuf(parameters.input_t)
        self.output_t.to_protobuf(parameters.output_t)
        self.weight_t.to_protobuf(parameters.weight_t)
        self.acc_t.to_protobuf(parameters.acc_t)
        parameters.data_t.Clear()

    def get_coarse_group_feasible(self):
        return get_factors(self.groups)

    def get_coarse_in_feasible(self):
        return get_factors(int(self.channels_in())//self.groups)

    def get_coarse_out_feasible(self):
        return get_factors(int(self.channels_out())//self.groups)

    def get_fine_feasible(self):
        if self.backend == "chisel":
            if len(self.sparsity) == 0:
                return get_factors(self.kernel_size[0]*self.kernel_size[1])
            else:
                return list(range(1,self.kernel_size[0]*self.kernel_size[1]+1))
        elif self.backend == "hls":
            if self.kernel_size[0] != self.kernel_size[1]:
                # assert(self.kernel_size[0] == 1 or self.kernel_size[1] == 1)
                return [ 1, max(self.kernel_size[0],self.kernel_size[1])]
            else:
                return [ 1, self.kernel_size[0], self.kernel_size[0]*self.kernel_size[1] ]

    def get_weights_reloading_feasible(self):
        return get_factors(self.filters//(self.groups*self.coarse_out))

    def get_parameters_size(self):
        weights_size = self.channels_in() * ( self.filters // self.groups ) * self.kernel_size[0] * self.kernel_size[1]
        bias_size = 0
        return {
            "weights"   : weights_size,
            "bias"      : bias_size
        }

    def get_operations(self):
        # return self.kernel_size[0]*self.kernel_size[1]*self.channels_in()*self.filters*self.rows_out()*self.cols_out()
        return self.kernel_size[0]*self.kernel_size[1]*self.channels_in()*self.filters*self.rows_out()*self.cols_out() + self.filters

    def get_sparse_operations(self):
        return self.get_operations()*np.average(self.sparsity)

    def resource(self):

        if self.backend == "chisel":

            # get module resource models
            sw_rsc          = self.modules['sliding_window'].rsc()
            squeeze_rsc     = self.modules['squeeze'].rsc()
            fork_rsc        = self.modules['fork'].rsc()
            vector_dot_rsc  = self.modules['vector_dot'].rsc()
            accum_rsc       = self.modules['accum'].rsc()
            glue_rsc        = self.modules['glue'].rsc()
            bias_rsc        = self.modules['bias'].rsc()
            shift_scale_rsc = self.modules['shift_scale'].rsc()

            # remove redundant modules
            if self.kernel_size[0] == 1 and self.kernel_size[1] == 1:
                sw_rsc      = {"LUT" : 0,"BRAM" : 0,"DSP" : 0,"FF" : 0}
            if self.fine == self.kernel_size[0]*self.kernel_size[1] or len(self.sparsity) > 0:
                # when sparsity occurs, the crossbar in sparse_vector_dot already acts as a squeeze
                squeeze_rsc = {"LUT" : 0,"BRAM" : 0,"DSP" : 0,"FF" : 0}
            if self.coarse_out == 1:
                fork_rsc    = {"LUT" : 0,"BRAM" : 0,"DSP" : 0,"FF" : 0}
            if int(self.channels_in()/(self.coarse_in*self.coarse_group)) == 1:
                accum_rsc   = {"LUT" : 0,"BRAM" : 0,"DSP" : 0,"FF" : 0}
            if self.coarse_in == 1:
                glue_rsc    = {"LUT" : 0,"BRAM" : 0,"DSP" : 0,"FF" : 0}
            if self.has_bias == 0:
                bias_rsc    = {"LUT" : 0,"BRAM" : 0,"DSP" : 0,"FF" : 0}
            if not self.block_floating_point:
                shift_scale_rsc = {"LUT" : 0,"BRAM" : 0,"DSP" : 0,"FF" : 0}

            # dsp packing
            if self.weight_t.width <= 8 and self.input_t.width <= 8:
                vector_dot_rsc["DSP"] = vector_dot_rsc["DSP"]*0.5
            elif self.weight_t.width <= 4 and self.input_t.width <= 4:
                vector_dot_rsc["DSP"] = vector_dot_rsc["DSP"]*0.25

            # accumulate resource usage based on coarse factors
            rsc = { rsc_type: (
                sw_rsc[rsc_type]*self.coarse_in*self.coarse_group +
                squeeze_rsc[rsc_type]*self.coarse_in*self.coarse_group +
                fork_rsc[rsc_type]*self.coarse_in*self.coarse_group +
                math.ceil(vector_dot_rsc[rsc_type]*self.coarse_in*self.coarse_out*self.coarse_group) +
                accum_rsc[rsc_type]*self.coarse_in*self.coarse_out*self.coarse_group +
                glue_rsc[rsc_type] +
                bias_rsc[rsc_type]*self.coarse_out*self.coarse_group +
                shift_scale_rsc[rsc_type]*self.coarse_out*self.coarse_group
            ) for rsc_type in ["LUT", "FF", "DSP", "BRAM"] }

        # weight usage
        weight_memory_depth = float((self.filters/self.groups)* \
                                    self.channels_in()* \
                                    self.kernel_size[0]* \
                                    self.kernel_size[1]) / \
            float(self.fine*self.coarse_in*self.coarse_out*self.coarse_group)

        if self.double_buffered:
            weight_memory_depth *= 2

        if self.use_uram:
            array_resource_model = bram_array_resource_model
        else:
            array_resource_model = uram_array_resource_model

        if self.data_packing:
            weight_array_depth = math.ceil(weight_memory_depth)
            if len(self.sparsity) == 0:
                weight_array_width = self.weight_t.width*self.fine*self.coarse_in*self.coarse_out*self.coarse_group
                weight_array_num = 1
            else:
                weight_array_width = self.weight_t.width*self.fine*self.coarse_out*self.coarse_group
                weight_array_num = self.coarse_in
        else:
            weight_array_depth = math.ceil(weight_memory_depth)
            weight_array_width = self.weight_t.width
            weight_array_num = self.fine*self.coarse_in*self.coarse_out*self.coarse_group

        if self.stream_weights:
            weights_bram_usage = 0
        elif self.use_uram:
            weights_uram_usage = uram_array_resource_model(weight_array_depth, weight_array_width) * weight_array_num
            rsc["URAM"] = weights_uram_usage
            weights_bram_usage = 0
        else:
            weights_bram_usage = bram_array_resource_model(weight_array_depth, weight_array_width, "memory") * weight_array_num

        # bias usage
        if self.has_bias:
            bias_memory_depth = float(self.filters) / float(self.coarse_out*self.coarse_group)
            biases_bram_usage = bram_array_resource_model(
                        int(bias_memory_depth),self.acc_t.width,
                        "memory") * self.coarse_out * self.coarse_group
        else:
            biases_bram_usage = 0

        # bfp shift scale usage
        if self.block_floating_point:
            shift_scale_memory_depth = float(self.filters) / float(self.coarse_out*self.coarse_group)
            shift_scale_bram_usage = bram_array_resource_model(
                        int(shift_scale_memory_depth),self.acc_t.width,
                        "memory") * self.coarse_out * self.coarse_group * 2
        else:
            shift_scale_bram_usage = 0

        # add weight, bias, shift_scale to resources
        rsc["BRAM"] += weights_bram_usage + biases_bram_usage + shift_scale_bram_usage

        # return total resource
        return rsc

    def visualise(self, name):
        pass
        """
        cluster = pydot.Cluster(name, label=name,
                style="dashed", bgcolor="lightpink")

        # names
        slwin_name = [[""]*self.coarse_in]*self.coarse_group
        fork_name = [[""]*self.coarse_in]*self.coarse_group
        conv_name = [[[""]*self.coarse_in]*self.coarse_out]*self.coarse_group
        accum_name = [[[""]*self.coarse_in]*self.coarse_out]*self.coarse_group
        glue_name = [[""]*self.coarse_out]*self.coarse_group
        bias_name = [[""]*self.coarse_out]*self.coarse_group

        for g in range(self.coarse_group):
            for i in range(self.coarse_in):
                # define names
                slwin_name[g][i] = "_".join([name, "sw", str(g), str(i)])
                fork_name[g][i] = "_".join([name, "fork", str(g), str(i)])
                # add nodes
                cluster.add_node(self.modules["sliding_window"].visualise(slwin_name[g][i]))
                cluster.add_node(self.modules["fork"].visualise(fork_name[g][i]))
                # add edges
                cluster.add_edge(pydot.Edge(slwin_name[g][i], fork_name[g][i]))

                # iterate over coarse out
                for j in range(self.coarse_out):
                    # define names
                    conv_name[g][j][i] = "_".join([name, "conv", str(g), str(j), str(i)])
                    accum_name[g][j][i] = "_".join([name, "accum", str(g), str(j), str(i)])
                    glue_name[g][j] = "_".join([name, "glue", str(g), str(j)])
                    bias_name[g][j] = "_".join([name, "bias", str(g), str(j)])

                    # add nodes
                    cluster.add_node(self.modules["conv"].visualise(conv_name[g][j][i]))
                    cluster.add_node(self.modules["accum"].visualise(accum_name[g][j][i]))

                    # add edges
                    cluster.add_edge(pydot.Edge(fork_name[g][i], conv_name[g][j][i]))
                    cluster.add_edge(pydot.Edge(conv_name[g][j][i], accum_name[g][j][i]))
                    cluster.add_edge(pydot.Edge(accum_name[g][j][i], glue_name[g][j]))

        for g in range(self.coarse_group):
            for j in range(self.coarse_out):

                # add nodes
                cluster.add_node(self.modules["glue"].visualise(glue_name[g][j]))
                cluster.add_node(self.modules["bias"].visualise(bias_name[g][j]))

                # add edges
                cluster.add_edge(pydot.Edge(glue_name[g][j], bias_name[g][j]))


        return cluster, np.array(slwin_name).flatten().tolist(), np.array(bias_name).flatten().tolist()
        """

    def functional_model(self,data,weights,bias,batch_size=1):
        import torch

        assert data.shape[0] == self.rows_in()    , "ERROR (data): invalid row dimension"
        assert data.shape[1] == self.cols_in()    , "ERROR (data): invalid column dimension"
        assert data.shape[2] == self.channels_in(), "ERROR (data): invalid channel dimension"

        assert weights.shape[0] == self.filters ,   "ERROR (weights): invalid filter dimension"
        assert weights.shape[1] == self.channels//self.groups,\
                                                    "ERROR (weights): invalid channel dimension"
        assert weights.shape[2] == self.kernel_size[0],\
                                                    "ERROR (weights): invalid kernel dimension"
        assert weights.shape[3] == self.kernel_size[1],\
                                                    "ERROR (weights): invalid kernel dimension"

        assert bias.shape[0] == self.filters  ,     "ERROR (bias): invalid filter dimension"

        # instantiate convolution layer
        convolution_layer = torch.nn.Conv2d(self.channels_in(), self.filters, self.kernel_size,
                stride=self.stride, padding=0, groups=self.groups)

        # update weights
        convolution_layer.weight = torch.nn.Parameter(torch.from_numpy(weights))

        # update bias
        convolution_layer.bias = torch.nn.Parameter(torch.from_numpy(bias))

        # get the padding
        padding = [
            self.pad_left,
            self.pad_right,
            self.pad_top,
            self.pad_bottom
        ]

        # return output featuremap
        data = np.moveaxis(data, -1, 0)
        data = np.repeat(data[np.newaxis,...], batch_size, axis=0)
        data = torch.nn.functional.pad(torch.from_numpy(data), padding, "constant", 0.0)
        data = convolution_layer(data).detach().numpy()
        print(data.shape)
        return data
        # return convolution_layer(data).detach().numpy()
<|MERGE_RESOLUTION|>--- conflicted
+++ resolved
@@ -384,14 +384,8 @@
         return self.coarse_out*self.coarse_group
 
     def get_stream_sparsity(self, interleave=True):
-<<<<<<< HEAD
         cycles_per_bin = np.ceil(np.flip(np.arange(self.kernel_size[0]*self.kernel_size[1] + 1))/self.fine)
-=======
-        # Cycles taken for a window based on number of non-zeros and fine
-        cycles_per_bin = np.ceil(np.flip(np.arange(self.kernel_size[0]*self.kernel_size[1] + 1))/self.fine)
-
-        # If you're not skipping all-zero windows, they still take one cycle
->>>>>>> ea4bcc0a
+
         if not (self.skipping_windows):
             cycles_per_bin[-1] = 1
 
@@ -407,17 +401,13 @@
         else:
             indices = list(range(self.channels_in()))
 
-<<<<<<< HEAD
+
         stream_sparsity = np.reshape([self.sparsity[i, :] for i in indices],
                 (self.channels_in()//self.streams_in(), self.streams_in(), self.kernel_size[0]*self.kernel_size[1]+1)).mean(axis=0)
         stream_window_sparsity = np.reshape([self.window_sparsity[i] for i in indices],
                 (self.channels_in()//self.streams_in(), self.streams_in())).mean(axis = 0)
-        return stream_sparsity, stream_window_sparsity
-=======
-        stream_sparsity = np.reshape([self.sparsity[i, :] for i in indices], (self.channels_in()//self.streams_in(), self.streams_in(), self.kernel_size[0]*self.kernel_size[1]+1)).mean(axis=0)
-        stream_window_sparsity = np.reshape([self.window_sparsity[i] for i in indices], (self.channels_in()//self.streams_in(), self.streams_in())).mean(axis = 0)
         return stream_sparsity, stream_window_sparsity, indices
->>>>>>> ea4bcc0a
+
 
     def pipeline_depth(self):
         # pipeline depth of the sliding window minus the total words in the pipeline from padding
