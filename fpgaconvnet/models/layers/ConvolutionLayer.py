--- conflicted
+++ resolved
@@ -381,7 +381,7 @@
         return self.coarse_out*self.coarse_group
 
     def get_stream_sparsity(self, interleave=True):
-        cycles_per_bin = np.ceil(np.flip(np.arange(self.kernel_size[0]*self.kernel_size[1] + 1))/self.fine) 
+        cycles_per_bin = np.ceil(np.flip(np.arange(self.kernel_size[0]*self.kernel_size[1] + 1))/self.fine)
         if not (self.skipping_windows):
             cycles_per_bin[-1] = 1
         rate_per_channel = 1 / np.sum(cycles_per_bin*self.sparsity, axis = 1)
@@ -393,14 +393,11 @@
         else:
             indices = list(range(self.channels_in()))
 
-<<<<<<< HEAD
-        stream_sparsity = np.reshape([self.sparsity[i, :] for i in indices], (self.channels_in()//self.streams_in(), self.streams_in(), self.kernel_size[0]*self.kernel_size[1]+1)).mean(axis=0)
-        stream_window_sparsity = np.reshape([self.window_sparsity[i] for i in indices], (self.channels_in()//self.streams_in(), self.streams_in())).mean(axis = 0)
+        stream_sparsity = np.reshape([self.sparsity[i, :] for i in indices],
+                (self.channels_in()//self.streams_in(), self.streams_in(), self.kernel_size[0]*self.kernel_size[1]+1)).mean(axis=0)
+        stream_window_sparsity = np.reshape([self.window_sparsity[i] for i in indices],
+                (self.channels_in()//self.streams_in(), self.streams_in())).mean(axis = 0)
         return stream_sparsity, stream_window_sparsity
-=======
-        stream_sparsity = np.reshape([self.sparsity[i] for i in indices], (self.channels_in()//self.streams_in(), self.streams_in())).mean(axis=0)
-        return stream_sparsity
->>>>>>> 60ba4c03
 
     def pipeline_depth(self):
         # pipeline depth of the sliding window minus the total words in the pipeline from padding
