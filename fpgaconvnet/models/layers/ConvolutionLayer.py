import importlib
import math
from typing import Union, List

import pydot
import numpy as np

import fpgaconvnet.proto.fpgaconvnet_pb2 as fpgaconvnet_pb2
from fpgaconvnet.models.layers.utils import get_factors
from fpgaconvnet.data_types import FixedPoint
from fpgaconvnet.tools.resource_analytical_model import bram_array_resource_model, uram_array_resource_model
from fpgaconvnet.models.layers import Layer

from fpgaconvnet.models.modules import SlidingWindow
from fpgaconvnet.models.modules import VectorDot
from fpgaconvnet.models.modules import SparseVectorDot
from fpgaconvnet.models.modules import Conv
from fpgaconvnet.models.modules import Squeeze
from fpgaconvnet.models.modules import Fork
from fpgaconvnet.models.modules import Accum
from fpgaconvnet.models.modules import Glue
from fpgaconvnet.models.modules import Bias
from fpgaconvnet.models.modules import ShiftScale


class ConvolutionLayer(Layer):

    def __init__(
            self,
            filters: int,
            rows: int,
            cols: int,
            channels: int,
            coarse_in: int = 1,
            coarse_out: int = 1,
            coarse_group: int = 1,
            kernel_rows: int = 1,
            kernel_cols: int = 1,
            stride_rows: int = 2,
            stride_cols: int = 2,
            groups: int = 1,
            pad_top: int = 0,
            pad_right: int = 0,
            pad_bottom: int = 0,
            pad_left: int = 0,
            fine: int  = 1,
            input_t: FixedPoint = FixedPoint(16,8),
            output_t: FixedPoint = FixedPoint(16,8),
            weight_t: FixedPoint = FixedPoint(16,8),
            acc_t: FixedPoint = FixedPoint(32,16),
            has_bias: int = 0, # default to no bias for old configs
            block_floating_point: bool = False,
            backend: str = "chisel", # default to no bias for old configs
            regression_model: str = "linear_regression",
            stream_weights: int = 0
        ):

        # initialise parent class
        super().__init__(rows, cols, channels,
                coarse_in, coarse_out, data_t=input_t)

        # save data types
        self.input_t = input_t
        self.output_t = output_t
        self.weight_t = weight_t
        self.acc_t = acc_t
        self.block_floating_point = block_floating_point

        # save bias flag
        self.has_bias = has_bias

<<<<<<< HEAD
=======
        # save sparsity
        if len(sparsity) > 0:
            # reject if pointwise or low sparsity
            if kernel_rows == 1 and kernel_cols == 1 or np.mean(sparsity) < 0.1:
                sparsity = []
        self.sparsity = sparsity

>>>>>>> 1f1f0b1e
        # init variables
        self._kernel_rows = kernel_rows
        self._kernel_cols = kernel_cols
        self._stride_rows = stride_rows
        self._stride_cols = stride_cols
        self._pad_top       = pad_top
        self._pad_right     = pad_right
        self._pad_bottom    = pad_bottom
        self._pad_left      = pad_left
        self._groups = groups
        self._coarse_group = coarse_group
        self._fine = fine
        self._filters = filters

        # check if the layer is depthwise
        self.depthwise = (groups == channels) and (groups == filters)

        # backend flag
        assert backend in ["hls", "chisel"], f"{backend} is an invalid backend"
        self.backend = backend

        # weights buffering flag
        if self.backend == "hls":
            self.double_buffered = False
            self.stream_weights = 0
            self.data_packing = False
            self.use_uram = False
        elif self.backend == "chisel":
            self.double_buffered = False
            self.stream_weights = stream_weights
            self.data_packing = True
            self.use_uram = False

        # regression model
        assert regression_model in ["linear_regression", "xgboost"], f"{regression_model} is an invalid regression model"
        self.regression_model = regression_model

        self.modules["sliding_window"] = SlidingWindow(self.rows_in(), self.cols_in(),
                self.channels_in()//(self.coarse_in*self.coarse_group), self.kernel_size,
                self.stride, self.pad_top, self.pad_right, self.pad_bottom, self.pad_left,
                backend=self.backend, regression_model=self.regression_model)

        if self.backend == "hls":

            self.modules["fork"] = Fork(self.rows_out(), self.cols_out(),
                    self.channels_in()//(self.coarse_in*self.coarse_group),
                    self.kernel_size, self.coarse_out, backend=self.backend, regression_model=self.regression_model)

            self.modules["Conv"] = Conv(self.rows_out(), self.cols_out(),
                    self.channels_in()//(self.coarse_in*self.coarse_group),
                    self.filters//(self.coarse_out*self.coarse_group),
                    self.fine, self.kernel_size,
                    self.groups//self.coarse_group,
                    backend=self.backend, regression_model=self.regression_model)

            self.modules["accum"] = Accum(self.rows_out(), self.cols_out(),
                    self.channels_in()//(self.coarse_in*self.coarse_group),
                    self.filters//(self.coarse_out*self.coarse_group),
                    self.groups//self.coarse_group,
                    backend=self.backend, regression_model=self.regression_model)

        elif self.backend == "chisel":

            self.modules["squeeze"] = Squeeze(self.rows_out(), self.cols_out(),
                    self.channels_in()//(self.coarse_in*self.coarse_group),
                    self.kernel_size[0]*self.kernel_size[1], self.fine,
                    backend=self.backend, regression_model=self.regression_model)

            self.modules["fork"] = Fork(self.rows_out(), self.cols_out(),
                    self.channels_in()//(self.coarse_in*self.coarse_group),
                    [self.fine, 1], self.coarse_out, backend=self.backend, regression_model=self.regression_model)

            self.modules["vector_dot"] = VectorDot(self.rows_out(), self.cols_out(),
                    (self.channels*self.kernel_size[0]*self.kernel_size[1])//(
                        self.fine*self.coarse_in*self.coarse_group),
                    self.filters//(self.coarse_out*self.groups), self.fine,
                    backend=self.backend, regression_model=self.regression_model)

            self.modules["accum"] = Accum(self.rows_out(), self.cols_out(),
                    (self.kernel_size[0]*self.kernel_size[1]*self.channels_in())//(
                        self.fine*self.coarse_in*self.coarse_group),
                    self.filters//(self.coarse_out*self.groups), 1,
                    backend=self.backend, regression_model=self.regression_model)

        self.modules["glue"] = Glue(self.rows_out(), self.cols_out(), 1,
                int(self.filters/self.coarse_out), self.coarse_in, self.coarse_out, self.coarse_group,
                backend=self.backend, regression_model=self.regression_model)

        self.modules["bias"] = Bias(self.rows_out(), self.cols_out(), 1, self.filters//self.streams_out(),
                backend=self.backend, regression_model=self.regression_model)

        self.modules["shift_scale"] = ShiftScale(self.rows_out(), self.cols_out(), 1, self.filters//(self.coarse_out*self.coarse_group))

        # update modules
        self.update()

    @property
    def kernel_size(self) -> List[int]:
        return [ self._kernel_rows, self._kernel_cols ]

    @property
    def kernel_rows(self) -> int:
        return self._kernel_rows

    @property
    def kernel_cols(self) -> int:
        return self._kernel_cols

    @property
    def stride(self) -> List[int]:
        return [ self._stride_rows, self._stride_cols ]

    @property
    def stride_rows(self) -> int:
        return self._stride_rows

    @property
    def stride_cols(self) -> int:
        return self._stride_cols

    @property
    def pad(self) -> List[int]:
        return [
            self._pad_top,
            self._pad_left,
            self._pad_bottom,
            self._pad_right,
        ]

    @property
    def pad_top(self) -> int:
        return self._pad_top

    @property
    def pad_right(self) -> int:
        return self._pad_right

    @property
    def pad_bottom(self) -> int:
        return self._pad_bottom

    @property
    def pad_left(self) -> int:
        return self._pad_left

    @property
    def groups(self) -> int:
        return self._groups

    @property
    def coarse_group(self) -> int:
        return self._coarse_group

    @property
    def fine(self) -> int:
        return self._fine

    @property
    def filters(self) -> int:
        return self._filters

    @kernel_size.setter
    def kernel_size(self, val: List[int]) -> None:
        self._kernel_rows = val[0]
        self._kernel_cols = val[1]
        # self.update()

    @kernel_rows.setter
    def kernel_rows(self, val: int) -> None:
        self._kernel_rows = val
        # self.update()

    @kernel_cols.setter
    def kernel_cols(self, val: int) -> None:
        self._kernel_cols = val
        # self.update()

    @stride.setter
    def stride(self, val: List[int]) -> None:
        self._stride_rows = val[0]
        self._stride_cols = val[1]
        # self.update()

    @stride_rows.setter
    def stride_rows(self, val: int) -> None:
        self._stride_rows = val
        # self.update()

    @stride_cols.setter
    def stride_cols(self, val: int) -> None:
        self._stride_cols = val
        # self.update()

    @pad.setter
    def pad(self, val: List[int]) -> None:
        self._pad_top    = val[0]
        self._pad_right  = val[3]
        self._pad_bottom = val[2]
        self._pad_left   = val[1]
        # self.update()

    @pad_top.setter
    def pad_top(self, val: int) -> None:
        self._pad_top = val
        # self.update()

    @pad_right.setter
    def pad_right(self, val: int) -> None:
        self._pad_right = val
        # self.update()

    @pad_bottom.setter
    def pad_bottom(self, val: int) -> None:
        self._pad_bottom = val
        # self.update()

    @pad_left.setter
    def pad_left(self, val: int) -> None:
        self._pad_left = val
        # self.update()

    @groups.setter
    def groups(self, val: int) -> None:
        self._groups = val
        # self.update()

    @fine.setter
    def fine(self, val: int) -> None:
        self._fine = val
        # self.update()

    @filters.setter
    def filters(self, val: int) -> None:
        self._filters = val
        # self.update()

    @Layer.coarse_in.setter
    def coarse_in(self, val: int) -> None:
        assert(val in self.get_coarse_in_feasible())
        self._coarse_in = val
        self.update()

    @coarse_group.setter
    def coarse_group(self, val: int) -> None:
        assert(val in self.get_coarse_group_feasible())
        self._coarse_group = val
        self.update()

    def rows_out(self) -> int:
        return self.modules["sliding_window"].rows_out()

    def cols_out(self) -> int:
        return self.modules["sliding_window"].cols_out()

    def channels_out(self) -> int:
        return self.filters

    def streams_in(self) -> int:
        """
        Returns
        -------
        int
            number of parallel streams into the layer.
        """
        return self.coarse_in*self.coarse_group

    def streams_out(self) -> int:
        """
        Returns
        -------
        int
            number of parallel streams out of the layer.
        """
        return self.coarse_out*self.coarse_group

    # def pipeline_depth(self):
    #     # pipeline depth of the sliding window minus the total words in the pipeline from padding
    #     # plus the words needed to fill the accum buffer
    #     return (self.kernel_rows-1)*(self.cols+self.pad_left+self.pad_right)*self.channels//self.coarse_in + \
    #             (self.kernel_cols-1)*self.channels//self.coarse_in - \
    #             ( self.pad_top * self.cols * self.channels//self.coarse_in + \
    #             (self.pad_left+self.pad_right)*self.channels//self.coarse_in ) + \
    #             self.channels//self.coarse_in

    def pipeline_depth(self):
        # pipeline depth of the sliding window minus the total words in the pipeline from padding
        # plus the words needed to fill the accum buffer
        return (self.kernel_rows-1)*(self.cols+self.pad_left+self.pad_right)*self.channels//self.coarse_in + \
                (self.kernel_cols-1)*self.channels//self.coarse_in + \
                ((self.channels-1)//self.coarse_in)*(self.filters//(self.coarse_out*self.groups))

    def update(self):

        # sliding window
        self.modules['sliding_window'].rows     = self.rows
        self.modules['sliding_window'].cols     = self.cols
        self.modules['sliding_window'].channels = self.channels//(self.coarse_in*self.coarse_group)
        self.modules['sliding_window'].data_width   = self.input_t.width
        if self.data_packing:
            self.modules['sliding_window'].streams = self.coarse_in*self.coarse_group

        if self.backend == "chisel":
            # squeeze
            self.modules['squeeze'].rows     = self.rows_out()
            self.modules['squeeze'].cols     = self.cols_out()
            self.modules['squeeze'].channels = self.channels//(self.coarse_in*self.coarse_group)
            self.modules['squeeze'].coarse_out = self.fine
            self.modules['squeeze'].data_width = self.input_t.width
            if self.data_packing:
                self.modules['squeeze'].streams = self.coarse_in*self.coarse_group

        # fork
        self.modules['fork'].rows     = self.rows_out()
        self.modules['fork'].cols     = self.cols_out()
        self.modules['fork'].channels = self.channels_in()//(self.coarse_in*self.coarse_group)
        self.modules['fork'].coarse   = self.coarse_out
        self.modules['fork'].data_width     = self.input_t.width
        if self.backend == "chisel":
            self.modules['fork'].kernel_size = [self.fine, 1]
        if self.data_packing:
            self.modules['fork'].streams = self.coarse_in*self.coarse_group

        if self.backend == "hls":
            # TODO: check the group parameter
            self.modules['conv'].rows     = self.rows_out()
            self.modules['conv'].cols     = self.cols_out()
            self.modules['conv'].channels = self.channels_in()//(self.coarse_in*self.coarse_group)
            self.modules['conv'].filters  = self.filters//(self.coarse_out*self.coarse_group)
            self.modules['conv'].groups = self.groups // self.coarse_group
            self.modules['conv'].fine     = self.fine
            self.modules['conv'].data_width     = self.input_t.width
            self.modules['conv'].weight_width   = self.weight_t.width
            self.modules['conv'].acc_width      = self.acc_t.width
        elif self.backend == "chisel":
            # kernel dot
            self.modules['vector_dot'].rows     = self.rows_out()
            self.modules['vector_dot'].cols     = self.cols_out()
            self.modules['vector_dot'].filters  = self.filters//(self.coarse_out*self.groups)
            self.modules['vector_dot'].data_width     = self.input_t.width
            self.modules['vector_dot'].weight_width   = self.weight_t.width
            self.modules['vector_dot'].acc_width      = self.acc_t.width
            self.modules['vector_dot'].fine     = self.fine

            self.modules['vector_dot'].channels = (
                self.channels*self.kernel_size[0]*self.kernel_size[1])//(
                self.fine*self.coarse_in*self.coarse_group)

            if self.data_packing:
                self.modules['vector_dot'].streams = self.coarse_in*self.coarse_out*self.coarse_group

        # accum
        self.modules['accum'].rows     = self.rows_out()
        self.modules['accum'].cols     = self.cols_out()
        self.modules['accum'].data_width    = self.acc_t.width
        if self.backend == "hls":
            self.modules['accum'].filters  = self.filters//(self.coarse_out*self.coarse_group)
            self.modules['accum'].channels  = self.channels_in()//(self.coarse_in*self.coarse_group)
            self.modules['accum'].groups   = self.groups//self.coarse_group
        elif self.backend == "chisel":
            self.modules['accum'].filters  = self.filters//(self.coarse_out*self.groups)
            self.modules['accum'].groups   = 1
<<<<<<< HEAD
            self.modules['accum'].channels = (
                self.channels*self.kernel_size[0]*self.kernel_size[1])//(
                self.fine*self.coarse_in*self.coarse_group)
=======
            if len(self.sparsity) == 0:
                self.modules['accum'].channels = (
                    self.channels*self.kernel_size[0]*self.kernel_size[1])//(
                    self.fine*self.coarse_in*self.coarse_group)
            else:
                self.modules['accum'].channels = self.channels//(self.coarse_in*self.coarse_group)
        if self.data_packing:
            self.modules['accum'].streams = self.coarse_in*self.coarse_out*self.coarse_group
>>>>>>> 1f1f0b1e

        # glue
        self.modules['glue'].rows       = self.rows_out()
        self.modules['glue'].cols       = self.cols_out()
        self.modules['glue'].filters    = self.filters//self.coarse_group
        self.modules['glue'].coarse_in  = self.coarse_in
        self.modules['glue'].coarse_out = self.coarse_out
        self.modules['glue'].coarse_group = self.coarse_group
        self.modules['glue'].data_width = self.acc_t.width

        # bias
        self.modules['bias'].rows           = self.rows_out()
        self.modules['bias'].cols           = self.cols_out()
        self.modules['bias'].filters        = self.filters//(self.coarse_out*self.coarse_group)
        self.modules['bias'].data_width     = self.output_t.width
        self.modules['bias'].biases_width   = self.acc_t.width
        if self.data_packing:
            self.modules['bias'].streams = self.coarse_out*self.coarse_group

        # shift scale
        self.modules['shift_scale'].rows           = self.rows_out()
        self.modules['shift_scale'].cols           = self.cols_out()
        self.modules['shift_scale'].filters        = self.filters//(self.coarse_out*self.coarse_group)
        self.modules['shift_scale'].data_width     = self.output_t.width
        self.modules['shift_scale'].biases_width   = self.acc_t.width
        if self.data_packing:
            self.modules['shift_scale'].streams = self.coarse_out*self.coarse_group

    def layer_info(self,parameters,batch_size=1):
        Layer.layer_info(self, parameters, batch_size)
        parameters.filters      = self.filters
        parameters.groups       = self.groups
        parameters.coarse_group = self.coarse_group
        parameters.kernel_size.extend(self.kernel_size)
        parameters.kernel_rows  = self.kernel_rows
        parameters.kernel_cols  = self.kernel_cols
        parameters.stride.extend(self.stride)
        parameters.stride_rows  = self.stride_rows
        parameters.stride_cols  = self.stride_cols
        parameters.pad_top      = self.pad_top
        parameters.pad_right    = self.pad_right
        parameters.pad_bottom   = self.pad_bottom
        parameters.pad_left     = self.pad_left
        parameters.has_bias     = self.has_bias
<<<<<<< HEAD
        parameters.fine  = self.fine
        parameters.use_uram     = self.use_uram
=======
        if len(self.sparsity) == 0:
            parameters.fine  = self.fine
            parameters.sparsity     = 0
        else:
            assert self.backend == "chisel"
            parameters.fine = self.modules["vector_dot"].fine
            parameters.sparsity = self.modules["vector_dot"].sparsity
>>>>>>> 1f1f0b1e
        parameters.block_floating_point    = self.block_floating_point
        self.input_t.to_protobuf(parameters.input_t)
        self.output_t.to_protobuf(parameters.output_t)
        self.weight_t.to_protobuf(parameters.weight_t)
        self.acc_t.to_protobuf(parameters.acc_t)
        parameters.data_t.Clear()
        parameters.use_uram     = self.use_uram
        parameters.on_chip_addr_range = int(self.on_chip_addr_range())
        parameters.stream_weights = int(self.stream_weights)
        if self.stream_weights > 0: 
            parameters.off_chip_buffer_size = self.off_chip_buffer_size()
            parameters.off_chip_interval = math.ceil(self.on_chip_addr_range() / (self.stream_weights / self.stream_unit()))
        else:
            parameters.off_chip_buffer_size = 0
            parameters.off_chip_interval = -1

    def get_coarse_group_feasible(self):
        return get_factors(self.groups)

    def get_coarse_in_feasible(self):
        return get_factors(int(self.channels_in())//self.groups)

    def get_coarse_out_feasible(self):
        return get_factors(int(self.channels_out())//self.groups)

    def get_fine_feasible(self):
        if self.backend == "chisel":
            return get_factors(self.kernel_size[0]*self.kernel_size[1])
        elif self.backend == "hls":
            if self.kernel_size[0] != self.kernel_size[1]:
                # assert(self.kernel_size[0] == 1 or self.kernel_size[1] == 1)
                return [ 1, max(self.kernel_size[0],self.kernel_size[1])]
            else:
                return [ 1, self.kernel_size[0], self.kernel_size[0]*self.kernel_size[1] ]

    def get_weights_reloading_feasible(self):
        return get_factors(self.filters//(self.groups*self.coarse_out))

    def get_parameters_size(self):
        weights_size = self.channels_in() * ( self.filters // self.groups ) * self.kernel_size[0] * self.kernel_size[1]
        bias_size = 0
        return {
            "weights"   : weights_size,
            "bias"      : bias_size
        }

    def get_operations(self):
        ops = self.kernel_size[0]*self.kernel_size[1]*self.channels_in()*self.filters*self.rows_out()*self.cols_out()
        if self.has_bias:
            ops += self.filters*self.rows_out()*self.cols_out()
        return ops

    def resource(self):

        if self.backend == "chisel":

            # get module resource models
            sw_rsc          = self.modules['sliding_window'].rsc()
            squeeze_rsc     = self.modules['squeeze'].rsc()
            fork_rsc        = self.modules['fork'].rsc()
            vector_dot_rsc  = self.modules['vector_dot'].rsc()
            accum_rsc       = self.modules['accum'].rsc()
            glue_rsc        = self.modules['glue'].rsc()
            bias_rsc        = self.modules['bias'].rsc()
            shift_scale_rsc = self.modules['shift_scale'].rsc()

            line_buffer_bram = self.modules['sliding_window'].buffer_estimate()[0]
            if self.stream_inputs[0]:
                sw_rsc["BRAM"] -= line_buffer_bram
                self.inputs_ram_usage = [0]
            else:
                self.inputs_ram_usage = [line_buffer_bram]

            # remove redundant modules
            if self.kernel_size[0] == 1 and self.kernel_size[1] == 1:
                sw_rsc      = {"LUT" : 0,"BRAM" : 0,"DSP" : 0,"FF" : 0}
            if self.fine == self.kernel_size[0]*self.kernel_size[1]:
                squeeze_rsc = {"LUT" : 0,"BRAM" : 0,"DSP" : 0,"FF" : 0}
            if self.coarse_out == 1:
                fork_rsc    = {"LUT" : 0,"BRAM" : 0,"DSP" : 0,"FF" : 0}
            if int(self.channels_in()/(self.coarse_in*self.coarse_group)) == 1:
                accum_rsc   = {"LUT" : 0,"BRAM" : 0,"DSP" : 0,"FF" : 0}
            if self.coarse_in == 1:
                glue_rsc    = {"LUT" : 0,"BRAM" : 0,"DSP" : 0,"FF" : 0}
            if self.has_bias == 0:
                bias_rsc    = {"LUT" : 0,"BRAM" : 0,"DSP" : 0,"FF" : 0}
            if not self.block_floating_point:
                shift_scale_rsc = {"LUT" : 0,"BRAM" : 0,"DSP" : 0,"FF" : 0}

            # dsp packing
            if self.weight_t.width <= 4 and self.input_t.width <= 4:
                vector_dot_rsc["DSP"] = vector_dot_rsc["DSP"]*0.25
            elif self.weight_t.width <= 8 and self.input_t.width <= 8:
                vector_dot_rsc["DSP"] = vector_dot_rsc["DSP"]*0.5

            if self.data_packing:
                rsc = { rsc_type: (
                    sw_rsc[rsc_type] +
                    squeeze_rsc[rsc_type] +
                    fork_rsc[rsc_type] +
                    math.ceil(vector_dot_rsc[rsc_type]) +
                    accum_rsc[rsc_type] +
                    glue_rsc[rsc_type] +
                    bias_rsc[rsc_type] +
                    shift_scale_rsc[rsc_type]
                ) for rsc_type in ["LUT", "FF", "DSP", "BRAM"] }
            else:
                # accumulate resource usage based on coarse factors
                rsc = { rsc_type: (
                    sw_rsc[rsc_type]*self.coarse_in*self.coarse_group +
                    squeeze_rsc[rsc_type]*self.coarse_in*self.coarse_group +
                    fork_rsc[rsc_type]*self.coarse_in*self.coarse_group +
                    math.ceil(vector_dot_rsc[rsc_type]*self.coarse_in*self.coarse_out*self.coarse_group) +
                    accum_rsc[rsc_type]*self.coarse_in*self.coarse_out*self.coarse_group +
                    glue_rsc[rsc_type] +
                    bias_rsc[rsc_type]*self.coarse_out*self.coarse_group +
                    shift_scale_rsc[rsc_type]*self.coarse_out*self.coarse_group
                ) for rsc_type in ["LUT", "FF", "DSP", "BRAM"] }

        # weight usage
        weight_memory_depth = float((self.filters/self.groups)* \
                                    self.channels_in()* \
                                    self.kernel_size[0]* \
                                    self.kernel_size[1]) / \
            float(self.fine*self.coarse_in*self.coarse_out*self.coarse_group)

        if self.double_buffered:
            weight_memory_depth *= 2

        if self.data_packing:
            weight_array_depth = math.ceil(weight_memory_depth)
            weight_array_width = self.weight_t.width*self.fine*self.coarse_in*self.coarse_out*self.coarse_group
            weight_array_num = 1
        else:
            weight_array_depth = math.ceil(weight_memory_depth)
            weight_array_width = self.weight_t.width
            weight_array_num = self.fine*self.coarse_in*self.coarse_out*self.coarse_group

        weights_bram_usage, weights_uram_usage = self.stream_rsc(weight_array_depth, weight_array_width, weight_array_num) 
        
        # bias usage
        if self.has_bias:
            bias_memory_depth =  math.ceil(float(self.filters) / float(self.coarse_out*self.coarse_group))
            if self.data_packing:
                bias_array_width = self.acc_t.width*self.coarse_out*self.coarse_group
                bias_array_num = 1
            else:
                bias_array_width = self.acc_t.width
                bias_array_num = self.coarse_out*self.coarse_group
            biases_bram_usage = bram_array_resource_model(
                        bias_memory_depth, bias_array_width,
                        "memory") * bias_array_num
        else:
            biases_bram_usage = 0

        # bfp shift scale usage
        if self.block_floating_point:
            shift_scale_memory_depth = float(self.filters) / float(self.coarse_out*self.coarse_group)
            shift_scale_bram_usage = bram_array_resource_model(
                        int(shift_scale_memory_depth),self.acc_t.width,
                        "memory") * self.coarse_out * self.coarse_group * 2
        else:
            shift_scale_bram_usage = 0

        # add weight, bias, shift_scale to resources
        rsc["BRAM"] += weights_bram_usage + biases_bram_usage + shift_scale_bram_usage
        rsc["URAM"] = weights_uram_usage
        # return total resource
        return rsc

    from fpgaconvnet.models.layers.utils import stream_unit, stream_step
    from fpgaconvnet.models.layers.utils import off_chip_addr_range, on_chip_addr_range, off_chip_buffer_size
    from fpgaconvnet.models.layers.utils import stream_bits, stream_cycles, stream_bw
    from fpgaconvnet.models.layers.utils import stream_rsc, stream_buffer

    def visualise(self, name):
        pass
        """
        cluster = pydot.Cluster(name, label=name,
                style="dashed", bgcolor="lightpink")

        # names
        slwin_name = [[""]*self.coarse_in]*self.coarse_group
        fork_name = [[""]*self.coarse_in]*self.coarse_group
        conv_name = [[[""]*self.coarse_in]*self.coarse_out]*self.coarse_group
        accum_name = [[[""]*self.coarse_in]*self.coarse_out]*self.coarse_group
        glue_name = [[""]*self.coarse_out]*self.coarse_group
        bias_name = [[""]*self.coarse_out]*self.coarse_group

        for g in range(self.coarse_group):
            for i in range(self.coarse_in):
                # define names
                slwin_name[g][i] = "_".join([name, "sw", str(g), str(i)])
                fork_name[g][i] = "_".join([name, "fork", str(g), str(i)])
                # add nodes
                cluster.add_node(self.modules["sliding_window"].visualise(slwin_name[g][i]))
                cluster.add_node(self.modules["fork"].visualise(fork_name[g][i]))
                # add edges
                cluster.add_edge(pydot.Edge(slwin_name[g][i], fork_name[g][i]))

                # iterate over coarse out
                for j in range(self.coarse_out):
                    # define names
                    conv_name[g][j][i] = "_".join([name, "conv", str(g), str(j), str(i)])
                    accum_name[g][j][i] = "_".join([name, "accum", str(g), str(j), str(i)])
                    glue_name[g][j] = "_".join([name, "glue", str(g), str(j)])
                    bias_name[g][j] = "_".join([name, "bias", str(g), str(j)])

                    # add nodes
                    cluster.add_node(self.modules["conv"].visualise(conv_name[g][j][i]))
                    cluster.add_node(self.modules["accum"].visualise(accum_name[g][j][i]))

                    # add edges
                    cluster.add_edge(pydot.Edge(fork_name[g][i], conv_name[g][j][i]))
                    cluster.add_edge(pydot.Edge(conv_name[g][j][i], accum_name[g][j][i]))
                    cluster.add_edge(pydot.Edge(accum_name[g][j][i], glue_name[g][j]))

        for g in range(self.coarse_group):
            for j in range(self.coarse_out):

                # add nodes
                cluster.add_node(self.modules["glue"].visualise(glue_name[g][j]))
                cluster.add_node(self.modules["bias"].visualise(bias_name[g][j]))

                # add edges
                cluster.add_edge(pydot.Edge(glue_name[g][j], bias_name[g][j]))


        return cluster, np.array(slwin_name).flatten().tolist(), np.array(bias_name).flatten().tolist()
        """

    def functional_model(self,data,weights,bias,batch_size=1):
        import torch

        assert data.shape[0] == self.rows_in()    , "ERROR (data): invalid row dimension"
        assert data.shape[1] == self.cols_in()    , "ERROR (data): invalid column dimension"
        assert data.shape[2] == self.channels_in(), "ERROR (data): invalid channel dimension"

        assert weights.shape[0] == self.filters ,   "ERROR (weights): invalid filter dimension"
        assert weights.shape[1] == self.channels//self.groups,\
                                                    "ERROR (weights): invalid channel dimension"
        assert weights.shape[2] == self.kernel_size[0],\
                                                    "ERROR (weights): invalid kernel dimension"
        assert weights.shape[3] == self.kernel_size[1],\
                                                    "ERROR (weights): invalid kernel dimension"

        assert bias.shape[0] == self.filters  ,     "ERROR (bias): invalid filter dimension"

        # instantiate convolution layer
        convolution_layer = torch.nn.Conv2d(self.channels_in(), self.filters, self.kernel_size,
                stride=self.stride, padding=0, groups=self.groups)

        # update weights
        convolution_layer.weight = torch.nn.Parameter(torch.from_numpy(weights))

        # update bias
        convolution_layer.bias = torch.nn.Parameter(torch.from_numpy(bias))

        # get the padding
        padding = [
            self.pad_left,
            self.pad_right,
            self.pad_top,
            self.pad_bottom
        ]

        # return output featuremap
        data = np.moveaxis(data, -1, 0)
        data = np.repeat(data[np.newaxis,...], batch_size, axis=0)
        data = torch.nn.functional.pad(torch.from_numpy(data), padding, "constant", 0.0)
        data = convolution_layer(data).detach().numpy()
        print(data.shape)
        return data
        # return convolution_layer(data).detach().numpy()
<|MERGE_RESOLUTION|>--- conflicted
+++ resolved
@@ -69,16 +69,6 @@
         # save bias flag
         self.has_bias = has_bias
 
-<<<<<<< HEAD
-=======
-        # save sparsity
-        if len(sparsity) > 0:
-            # reject if pointwise or low sparsity
-            if kernel_rows == 1 and kernel_cols == 1 or np.mean(sparsity) < 0.1:
-                sparsity = []
-        self.sparsity = sparsity
-
->>>>>>> 1f1f0b1e
         # init variables
         self._kernel_rows = kernel_rows
         self._kernel_cols = kernel_cols
@@ -440,20 +430,9 @@
         elif self.backend == "chisel":
             self.modules['accum'].filters  = self.filters//(self.coarse_out*self.groups)
             self.modules['accum'].groups   = 1
-<<<<<<< HEAD
             self.modules['accum'].channels = (
                 self.channels*self.kernel_size[0]*self.kernel_size[1])//(
                 self.fine*self.coarse_in*self.coarse_group)
-=======
-            if len(self.sparsity) == 0:
-                self.modules['accum'].channels = (
-                    self.channels*self.kernel_size[0]*self.kernel_size[1])//(
-                    self.fine*self.coarse_in*self.coarse_group)
-            else:
-                self.modules['accum'].channels = self.channels//(self.coarse_in*self.coarse_group)
-        if self.data_packing:
-            self.modules['accum'].streams = self.coarse_in*self.coarse_out*self.coarse_group
->>>>>>> 1f1f0b1e
 
         # glue
         self.modules['glue'].rows       = self.rows_out()
@@ -498,18 +477,8 @@
         parameters.pad_bottom   = self.pad_bottom
         parameters.pad_left     = self.pad_left
         parameters.has_bias     = self.has_bias
-<<<<<<< HEAD
         parameters.fine  = self.fine
         parameters.use_uram     = self.use_uram
-=======
-        if len(self.sparsity) == 0:
-            parameters.fine  = self.fine
-            parameters.sparsity     = 0
-        else:
-            assert self.backend == "chisel"
-            parameters.fine = self.modules["vector_dot"].fine
-            parameters.sparsity = self.modules["vector_dot"].sparsity
->>>>>>> 1f1f0b1e
         parameters.block_floating_point    = self.block_floating_point
         self.input_t.to_protobuf(parameters.input_t)
         self.output_t.to_protobuf(parameters.output_t)
@@ -519,7 +488,7 @@
         parameters.use_uram     = self.use_uram
         parameters.on_chip_addr_range = int(self.on_chip_addr_range())
         parameters.stream_weights = int(self.stream_weights)
-        if self.stream_weights > 0: 
+        if self.stream_weights > 0:
             parameters.off_chip_buffer_size = self.off_chip_buffer_size()
             parameters.off_chip_interval = math.ceil(self.on_chip_addr_range() / (self.stream_weights / self.stream_unit()))
         else:
@@ -648,8 +617,8 @@
             weight_array_width = self.weight_t.width
             weight_array_num = self.fine*self.coarse_in*self.coarse_out*self.coarse_group
 
-        weights_bram_usage, weights_uram_usage = self.stream_rsc(weight_array_depth, weight_array_width, weight_array_num) 
-        
+        weights_bram_usage, weights_uram_usage = self.stream_rsc(weight_array_depth, weight_array_width, weight_array_num)
+
         # bias usage
         if self.has_bias:
             bias_memory_depth =  math.ceil(float(self.filters) / float(self.coarse_out*self.coarse_group))
