--- conflicted
+++ resolved
@@ -2,18 +2,13 @@
 import itertools
 import json
 import math
+import networkx as nx
+import numpy as np
 
 import fpgaconvnet.tools.graphs as graphs
-<<<<<<< HEAD
 from fpgaconvnet.tools.layer_enum import LAYER_TYPE
 from fpgaconvnet.models.layers import LayerBase
 from fpgaconvnet.architecture import BACKEND, DIMENSIONALITY
-=======
-import networkx as nx
-import numpy as np
-from fpgaconvnet.models.layers import SqueezeLayer, SqueezeLayer3D
-from fpgaconvnet.tools.layer_enum import LAYER_TYPE
->>>>>>> ba3ebbdd
 
 MULTIPORT_LAYERS_IN = [ LAYER_TYPE.EltWise, LAYER_TYPE.Concat ]
 MULTIPORT_LAYERS_OUT = [ LAYER_TYPE.Split, LAYER_TYPE.Chop ]
