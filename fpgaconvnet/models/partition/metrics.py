--- conflicted
+++ resolved
@@ -6,232 +6,6 @@
 import fpgaconvnet.tools.matrix as matrix
 from fpgaconvnet.tools.layer_enum import LAYER_TYPE
 
-<<<<<<< HEAD
-def get_initial_output_rates(self, path):
-
-    # dictionary for storing the output rates
-    output_rates = {}
-
-    # get the first node's rate out
-    output_rates[path[0]] = self.graph.nodes[path[0]]["hw"].rate_out()
-
-
-    # iterate over the nodes in the path
-    for node in path[1:]:
-
-        # get the previous nodes
-        prev_nodes = graphs.get_prev_nodes(self.graph, node)
-
-        # get the previous nodes in the output rates
-        prev_nodes = [ prev_node for prev_node in prev_nodes if prev_node in output_rates.keys() ]
-
-        # get the rate out based of previous rate out
-        match self.graph.nodes[node]["type"]:
-            # case LAYER_TYPE.ReSize:
-            #     output_rates[node] = min(1, 4*(self.graph.nodes[node]["hw"].rate_out()* \
-            #         min(output_rates[prev_nodes[0]] / self.graph.nodes[node]["hw"].rate_in(), 1)))
-            # case LAYER_TYPE.Pooling:
-            #     output_rates[node] = min(1, 2*(self.graph.nodes[node]["hw"].rate_out()* \
-            #         min(output_rates[prev_nodes[0]] / self.graph.nodes[node]["hw"].rate_in(), 1)))
-            #         # min(output_rates[prev_nodes[0]], self.graph.nodes[node]["hw"].rate_in())
-            case _:
-                output_rates[node] = self.graph.nodes[node]["hw"].rate_out() * \
-                    min(output_rates[prev_nodes[0]] / self.graph.nodes[node]["hw"].rate_in(), 1)
-                    # min(output_rates[prev_nodes[0]], self.graph.nodes[node]["hw"].rate_in())
-
-    # return the dictionary of output rates
-    return output_rates
-
-    # # get the previous nodes
-    # prev_nodes = nx.predecessors(self.graph, node)
-
-    # if len(prev_nodes) == 0:
-
-    #     return self.graph.nodes[node]["hw"].rate_out()
-
-    # else:
-
-    #     prev_rate_out = self.graph.nodes[prev_nodes[0]]["hw"].rate_out()
-
-    #     return self.graph.nodes[node]["hw"].rate_out() * \
-    #         min(prev_rate_out / self.graph.nodes[node]["hw"].rate_in(), 1)
-
-
-def get_initial_input_rate(self, node):
-
-
-    # get the previous nodes
-    prev_nodes = nx.ancestors(self.graph, node)
-
-    if len(prev_nodes) == 0:
-
-        # return the input rate of the node
-        return self.graph.nodes[node]["hw"].rate_in()
-
-    # else:
-
-    #     # get the previous interval of the prior nodes
-    #     # prev_intervals = []
-    #     # for prev_node in prev_nodes:
-    #     #     match self.graph.nodes[prev_node]["type"]:
-    #     #         # case LAYER_TYPE.Concat:
-    #     #         #     prev_intervals.append(self.graph.nodes[prev_node]["hw"].latency()*2)
-    #     #         # case LAYER_TYPE.Pooling:
-    #     #         #     prev_intervals.append(self.graph.nodes[prev_node]["hw"].latency()/2)
-    #     #         case _:
-    #     #             prev_intervals.append(self.graph.nodes[prev_node]["hw"].latency())
-
-    #     # prev_interval = max(prev_intervals)
-
-    #     prev_interval = max([ self.graph.nodes[prev_node]["hw"].latency() for prev_node in prev_nodes ])
-
-    #     # return the input rate based on this previous interval
-    #     return self.graph.nodes[node]["hw"].size_in() / prev_interval
-    #     # return min(self.graph.nodes[node]["hw"].rate_in(), self.graph.nodes[node]["hw"].size_in() / prev_interval)
-    #     # return self.graph.nodes[node]["hw"].rate_in()
-
-    input_node = graphs.get_input_nodes(self.graph)[0]
-    path = max(nx.all_simple_paths(
-        self.graph, input_node, node), key=lambda x: len(x))
-
-    # get the output rates in the path
-    output_rates = self.get_initial_output_rates(path)
-
-    # find the previous nodes
-    prev_nodes = graphs.get_prev_nodes(self.graph, node)
-    prev_nodes = [ prev_node for prev_node in prev_nodes if prev_node in output_rates.keys() ]
-
-    # get the input rate from the previous output rate
-    return output_rates[prev_nodes[0]]
-
-def get_node_delay(self, node):
-
-    # get all the predecessors of the node
-    prev_nodes = graphs.get_prev_nodes_all(self.graph, node)
-    prev_nodes.append(node)
-
-    # get the subgraph of the predecessors
-    path = self.graph.subgraph(prev_nodes)
-
-    # topological sort the subgraph
-    path = list(nx.topological_sort(path))
-
-    # get the hardware model for each node in the path
-    node_hw = { n: self.graph.nodes[n]["hw"] for n in path }
-
-    # initialise with the first node delay
-    delay = node_hw[path[0]].pipeline_depth()
-    # delay = 0
-
-    # iterate over the nodes in the path
-    for i, node in enumerate(path[1:]):
-
-        # print("\n")
-
-        # get the required words from previous nodes
-        required_words = { n: 0 for n in path }
-        required_words[path[i]] = node_hw[node].start_depth()
-
-        for j in range(i): # iterate backwards from last node in the graph
-
-            # key for the current node
-            curr_node = path[i-j]
-
-            # find all the previous nodes
-            prev_nodes = graphs.get_prev_nodes(self.graph, curr_node)
-
-            # get the required_words for each previous node
-            for prev_node in prev_nodes:
-                required_words[prev_node] += node_hw[curr_node].piecewise_input_words_relationship(required_words[curr_node])
-
-            # prev_node = path[i-j-1]
-            # # print(curr_node, prev_node, required_words[curr_node])
-            # required_words[prev_node] = node_hw[curr_node].piecewise_input_words_relationship(required_words[curr_node])
-
-        # calculate the output based on the required words
-        output_rates = { path[0]: node_hw[path[0]].piecewise_rate_out(1.0, required_words[path[0]]) }
-        for j in range(1, i+1): # iterate forwards from the first node in the path
-
-            # key for the current node
-            curr_node = path[j]
-
-            # find all the prev nodes
-            prev_nodes = graphs.get_prev_nodes(self.graph, curr_node)
-
-            # get the output rate for each next node
-            match self.graph.nodes[curr_node]["type"]:
-                case LAYER_TYPE.Concat:
-                    output_rates[curr_node] = node_hw[curr_node].piecewise_rate_out([output_rates[prev_node] for prev_node in prev_nodes], required_words[curr_node])
-                case _:
-                    output_rates[curr_node] = node_hw[curr_node].piecewise_rate_out(output_rates[prev_nodes[0]], required_words[curr_node])
-
-
-            # match self.graph.nodes[curr_node]["type"]:
-            #     case LAYER_TYPE.Concat | LAYER_TYPE.EltWise:
-            #         prev_node = path[j-1]
-            #         output_rates[curr_node] = node_hw[curr_node].piecewise_rate_out([output_rates[prev_node], 1], required_words[curr_node])
-            #     case _:
-            #         prev_node = path[j-1]
-            #         output_rates[curr_node] = node_hw[curr_node].piecewise_rate_out(output_rates[prev_node], required_words[curr_node])
-
-        # using the previous output rate, add to the delay
-        delay += node_hw[node].start_depth() / output_rates[path[i]]
-
-
-    # append to toal path delays
-    return delay
-
-def get_node_delay_fast(self, node):
-
-    # get the path to the node
-    input_node = graphs.get_input_nodes(self.graph)[0]
-    if len(self.graph.nodes()) > 1 and input_node != node:
-        path = max(nx.all_simple_paths(
-            self.graph, input_node, node), key=lambda x: len(x))
-    else:
-        path = [input_node]
-
-    # get the hardware model for each node in the path
-    node_hw = [ self.graph.nodes[n]["hw"] for n in path ]
-
-    # initialise with the first node delay
-    delay = node_hw[0].pipeline_depth()
-
-    # iterate over the nodes in the path
-    for i, node in enumerate(path):
-
-        # skip the first node
-        if i == 0:
-            continue
-
-        # get the channels per stream
-        channels_per_stream = node_hw[i].channels_in() // node_hw[i].streams_in()
-
-        # get how many bursts of the previous node are required
-        # to fill the input buffer of the current node
-        num_bursts = max(math.ceil(node_hw[i].start_depth()/channels_per_stream) - 1, 0)
-
-        # get the cycles per word
-        cycles_per_word = 1 / self.get_initial_input_rate(node)
-
-        # get the delay per burst
-        delay_per_burst = cycles_per_word * channels_per_stream
-
-        # add the delay per burst to the total delay
-        delay += num_bursts * delay_per_burst
-
-        # add the remaining cycles from the current burst
-        delay += (node_hw[i].start_depth() - num_bursts * channels_per_stream) * cycles_per_word
-
-        # add the delay from the pipeline minus the depth filled by the start_depth
-        delay += node_hw[i].pipeline_depth() - node_hw[i].start_depth()
-
-    # append to toal path delays
-    return delay
-
-
-=======
->>>>>>> ba3ebbdd
 def get_pipeline_depth(self, node=None):
     """
     Parameters
@@ -321,27 +95,6 @@
     return np.max(np.absolute(interval_matrix))
 
 def get_cycle(self):
-<<<<<<< HEAD
-
-    # # get the interval for the partition
-    # interval = self.get_interval()
-    # # get pipeline depth of partition
-    # pipeline_depth = self.get_pipeline_depth_fast() # TODO: find max of all input nodes
-    # # return the latency (in seconds)
-    # batch_size  = int(self.batch_size)
-    # wr_factor   = self.wr_factor
-    # size_wr     = self.size_wr
-    # interval = math.ceil(interval * self.slow_down_factor)
-    # batch_cycle = int((interval*batch_size+pipeline_depth)*wr_factor + (wr_factor-1)*size_wr)
-    # return batch_cycle
-
-    # calculate the latency for each node, and choose the maximum
-    # return max([ self.get_node_delay(node) + self.batch_size*self.graph.nodes[node]['hw'].latency() for node in self.graph.nodes() ])
-    batch_cycles = max([ self.get_node_delay(node) + self.batch_size*self.graph.nodes[node]['hw'].latency() for node in self.graph.nodes() ])
-    return batch_cycles*self.wr_factor + (self.wr_factor-1)*self.size_wr
-
-    # return batch_cycle
-=======
     # get the interval for the partition
     interval = self.get_interval()
     # get pipeline depth of partition
@@ -354,7 +107,6 @@
     interval = math.ceil(interval * self.slow_down_factor)
     batch_cycle = int((interval*batch_size+pipeline_depth)*wr_factor + (wr_factor-1)*size_wr)
     return batch_cycle
->>>>>>> ba3ebbdd
 
 def get_latency(self, frequency):
     """
@@ -384,16 +136,8 @@
             if hw.stream_inputs[i] or node in inputs:
                 workload = hw.workload_in()
                 if self.graph.nodes[node]["type"] == LAYER_TYPE.Convolution and hw.stream_inputs[i]:
-<<<<<<< HEAD
-                    # implement line or tensor buffer with off-chip memory
-                    if self.arch.dimensionality == 2:
-                        workload = workload * hw.kernel_size[0]
-                    elif self.arch.dimensionality == 3:
-                        workload = workload * hw.kernel_size[0] * hw.kernel_size[2]
-=======
                     # implement line buffer with off-chip memory
                     workload = workload * hw.kernel_size[0]
->>>>>>> ba3ebbdd
                 streams = hw.streams_in()
                 # calculate rate from interval
                 rate = workload / (max_latency*streams)
