--- conflicted
+++ resolved
@@ -6,7 +6,7 @@
 import fpgaconvnet.tools.matrix as matrix
 from fpgaconvnet.tools.layer_enum import LAYER_TYPE
 
-def get_pipeline_depth(self):
+def get_pipeline_depth(self, node=None):
     """
     Parameters
     ----------
@@ -19,7 +19,6 @@
         pipeline depth (in cycles) from the first node
         in the partition to `node`
     """
-<<<<<<< HEAD
     if node is None:
         node = graphs.get_input_nodes(self.graph)[0]
     # find the pipeline depth of the current node
@@ -34,86 +33,6 @@
             next_nodes = [node for node in next_nodes if self.graph.nodes[node]['type'] != LAYER_TYPE.EltWise]
         return pipeline_depth + max([
             self.get_pipeline_depth(edge) for edge in next_nodes])
-=======
-
-    # get all the paths between input and output
-    # all_paths = list(nx.all_simple_paths(self.graph,
-    #     source=graphs.get_input_nodes(self.graph)[0],
-    #     target=graphs.get_output_nodes(self.graph)[-1]))
-
-    path_delays = []
-
-    # # # get the longest path
-    # longest_path = max(all_paths, key=len)
-    # longest_paths = filter(lambda l: len(l) == len(longest_path), all_paths)
-    # all_paths = [max(all_paths, key=len)]
-    # all_paths = longest_paths
-    # all_paths = list(reversed(sorted(all_paths, key=len)))[:500]
-    all_paths = [nx.dag_longest_path(self.graph)]
-
-    # initiation interval of the hardware
-    interval = self.get_interval()
-
-    for path in all_paths:
-
-        # get the hardware model for each node in the path
-        node_hw = [ self.graph.nodes[node]["hw"] for node in path ]
-
-        # get the size in
-        size_in = [ n.size_in() for n in node_hw ]
-
-        # get the size out
-        size_out = [ n.size_out() for n in node_hw ]
-
-        # get the latency
-        # latency = [ n.latency() for n in node_hw ]
-        latency = [ interval for n in node_hw ]
-
-        rate_in = [ n.rate_in() for n in node_hw ]
-
-        # get the pipeline depth of each node
-        node_depth = [ n.pipeline_depth() for n in node_hw ]
-
-        # get the path depth
-        # delay = sum(node_depth) + sum([ (latency[j]/size_in[j]) * \
-        # delay = sum(node_depth) + sum([ (interval/size_in[j]) * \
-        delay = sum([ node_depth[j]/rate_in[j] + (latency[j]/size_in[j]) * \
-                np.prod([ size_in[k]/size_out[k] for k in range(j+1)
-                    ]) for j in range(len(node_hw)) ])
-        # delay = sum(node_depth) + sum([ (interval/size_out[j]) * \
-        #         np.prod([ size_out[k]/size_in[k] for k in range(j+1)
-        #             ]) for j in range(len(node_hw)) ])
-        # print(delay, len(path))
-        path_delays.append(delay)
-
-    return max(path_delays)
-
-def get_pipeline_depth_fast(self):
-
-    # memoisation of pipeline depths
-    node_pipeline_depth = {}
-
-    def _pipeline_depth_node(node):
-
-        # find the pipeline depth of the current node
-        pipeline_depth = self.graph.nodes[node]['hw'].pipeline_depth()
-
-        # find the longest path to end from this node
-        if self.graph.out_degree(node) == 0:
-            return pipeline_depth
-        elif node in node_pipeline_depth:
-            return node_pipeline_depth[node]
-        else:
-            node_pipeline_depth[node] = pipeline_depth + max([
-                _pipeline_depth_node(edge) for edge in graphs.get_next_nodes(self.graph, node) ])
-            return node_pipeline_depth[node]
-
-    # get the first node of the graph
-    start_node = graphs.get_input_nodes(self.graph)[0]
-
-    # return pipeline depth from start node
-    return _pipeline_depth_node(start_node)
->>>>>>> 60ba4c03
 
 def get_interval(self):
     """
@@ -129,15 +48,12 @@
     # return the overall interval
     return np.max(np.absolute(interval_matrix))
 
-def get_cycle(self, fast=True):
+def get_cycle(self):
     # get the interval for the partition
     interval = self.get_interval()
     # get pipeline depth of partition
     input_node = graphs.get_input_nodes(self.graph)[0]
-    if fast:
-        pipeline_depth = self.get_pipeline_depth_fast() # TODO: find max of all input nodes
-    else:
-        pipeline_depth = self.get_pipeline_depth() # TODO: find max of all input nodes
+    pipeline_depth = self.get_pipeline_depth() # TODO: find max of all input nodes
     # return the latency (in seconds)
     batch_size  = int(self.batch_size)
     wr_factor   = self.wr_factor
@@ -146,7 +62,7 @@
     batch_cycle = int((interval*batch_size+pipeline_depth)*wr_factor + (wr_factor-1)*size_wr)
     return batch_cycle
 
-def get_latency(self, frequency, fast=True):
+def get_latency(self, frequency):
     """
     Parameters
     ----------
@@ -158,7 +74,7 @@
     int
         the latency of running the partition, in seconds.
     """
-    return self.get_cycle(fast=fast)/(frequency*1000000)
+    return self.get_cycle()/(frequency*1000000)
 
 
 def get_bandwidth_in(self,freq):
