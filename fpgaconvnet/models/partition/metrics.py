--- conflicted
+++ resolved
@@ -19,7 +19,6 @@
         pipeline depth (in cycles) from the first node
         in the partition to `node`
     """
-<<<<<<< HEAD
 
     path_delays = []
 
@@ -80,22 +79,6 @@
 
     # return pipeline depth from start node
     return _pipeline_depth_node(start_node)
-=======
-    if node is None:
-        node = graphs.get_input_nodes(self.graph)[0]
-    # find the pipeline depth of the current node
-    pipeline_depth = self.graph.nodes[node]['hw'].pipeline_depth()
-    # find the longest path to end from this node
-    if self.graph.out_degree(node) == 0:
-        return pipeline_depth
-    else:
-        next_nodes = graphs.get_next_nodes(self.graph,node)
-        if len(next_nodes) > 1:
-            # simple identity cannot be the longest path
-            next_nodes = [node for node in next_nodes if self.graph.nodes[node]['type'] != LAYER_TYPE.EltWise]
-        return pipeline_depth + max([
-            self.get_pipeline_depth(edge) for edge in next_nodes])
->>>>>>> 1f1f0b1e
 
 def get_interval(self):
     """
@@ -155,11 +138,11 @@
                 if self.graph.nodes[node]["type"] == LAYER_TYPE.Convolution and hw.stream_inputs[i]:
                     # implement line buffer with off-chip memory
                     workload = workload * hw.kernel_size[0]
-                streams = hw.streams_in() 
+                streams = hw.streams_in()
                 # calculate rate from interval
                 rate = workload / (max_latency*streams)
                 bitwidth = hw.data_t.width
-                # convert bits per cycle to Gbps, freq in MHz   
+                # convert bits per cycle to Gbps, freq in MHz
                 bw_in.append((rate*streams*bitwidth*freq)/1000)
     return bw_in
 
@@ -175,11 +158,11 @@
         for i in range(len(hw.stream_outputs)):
             if hw.stream_outputs[i] or node in outputs:
                 workload = hw.workload_out()
-                streams = hw.streams_out() 
+                streams = hw.streams_out()
                 # calculate rate from interval
                 rate = workload / (max_latency*streams)
                 bitwidth = hw.data_t.width
-                # convert bits per cycle to Gbps, freq in MHz   
+                # convert bits per cycle to Gbps, freq in MHz
                 bw_out.append((rate*streams*bitwidth*freq)/1000)
     return bw_out
 
@@ -193,7 +176,7 @@
         if self.graph.nodes[node]['type'] in [LAYER_TYPE.Convolution, LAYER_TYPE.InnerProduct]:
             bits_per_cycle = self.graph.nodes[node]['hw'].stream_bw()
             latency = self.graph.nodes[node]['hw'].latency()
-            # convert bits per cycle to Gbps, freq in MHz   
+            # convert bits per cycle to Gbps, freq in MHz
             bw_weight.append((bits_per_cycle*latency*freq/max_latency)/1000)
     return bw_weight
 
