--- conflicted
+++ resolved
@@ -49,14 +49,6 @@
         # to fill the input buffer of the current node
         num_bursts = max(math.ceil(node_hw[i].start_depth()/node_hw[i].channels_in()) - 1, 0)
 
-<<<<<<< HEAD
-        # get the interval of the node and all ancestors
-        prev_interval = max([ self.graph.nodes[pred]["hw"].latency() for pred in nx.ancestors(self.graph, node) ])
-        # prev_rate_out = min([ self.graph.nodes[pred]["hw"].size_out() / float(self.graph.nodes[pred]["hw"].latency()) for pred in nx.ancestors(self.graph, node) ])
-        # print(list(nx.ancestors(self.graph, node)))
-
-=======
->>>>>>> 0ea7ca5d
         # get the cycles per word
         cycles_per_word = 1 / self.get_initial_input_rate(node)
 
