import numpy as np
import copy

import fpgaconvnet.tools.graphs as graphs
import fpgaconvnet.tools.matrix as matrix

from fpgaconvnet.data_types import FixedPoint
from fpgaconvnet.models.layers import SqueezeLayer
from fpgaconvnet.tools.layer_enum import LAYER_TYPE

def add_squeeze(self):
    # find mismatching streams
    streams_matrix = matrix.get_streams_matrix(self.graph)
    edge_list = matrix.get_edge_list_matrix(self.graph)
    err = np.sum(streams_matrix,axis=1)
    # iterate over stream difference
    for edge in range(err.shape[0]):
        # mismatch
        if err[edge] != 0:
            # add node to graph
            start_node = edge_list[edge][0]
            end_node   = edge_list[edge][1]
            # new_node   = "_".join([start_name,"squeeze",end_name])
            new_node   = "_".join([start_node,"squeeze",end_node])
            # add node to node info
            self.graph.add_node(new_node,
                type=LAYER_TYPE.Squeeze,
                onnx_node=self.graph.nodes[start_node]["onnx_node"],
                onnx_input=self.graph.nodes[start_node]["onnx_input"],
                onnx_output=self.graph.nodes[start_node]["onnx_output"],
                hw=SqueezeLayer(
                    self.graph.nodes[start_node]['hw'].rows_out(),
                    self.graph.nodes[start_node]['hw'].cols_out(),
                    self.graph.nodes[start_node]['hw'].channels_out(),
                    self.graph.nodes[start_node]['hw'].streams_out(),
                    self.graph.nodes[end_node]['hw'].streams_in(),
<<<<<<< HEAD
                    FixedPoint(self.data_width, self.data_width//2)
=======
                    data_t=self.graph.nodes[start_node]['hw'].output_t,
>>>>>>> 60ba4c03
                )
            )
            # add node to graph
            self.graph.add_edge(start_node,new_node)
            self.graph.add_edge(new_node,end_node)
            self.graph.remove_edge(start_node,end_node)

    # check difference in input streams
    inputs = graphs.get_input_nodes(self.graph)
    for i, input_node in enumerate(inputs):
        if self.streams_in[i] != self.graph.nodes[input_node]['hw'].streams_in():
            # add node to graph
            new_node  = "_".join([input_node,"squeeze"])
            # add node to node info
            self.graph.add_node(new_node,
                type=LAYER_TYPE.Squeeze,
                onnx_node=self.graph.nodes[input_node]["onnx_node"],
                onnx_input=self.graph.nodes[input_node]["onnx_input"],
                onnx_output=self.graph.nodes[input_node]["onnx_output"],
                hw=SqueezeLayer(
                    self.graph.nodes[input_node]['hw'].rows_in(),
                    self.graph.nodes[input_node]['hw'].cols_in(),
                    self.graph.nodes[input_node]['hw'].channels_in(),
                    self.streams_in[i],
                    self.graph.nodes[input_node]['hw'].streams_in(),
<<<<<<< HEAD
                    FixedPoint(self.data_width, self.data_width//2)
=======
                    data_t=self.graph.nodes[input_node]['hw'].input_t,
>>>>>>> 60ba4c03
                )
            )
            # add edge to graph
            self.graph.add_edge(new_node,input_node)
    # check difference in output streams
    outputs = graphs.get_output_nodes(self.graph)
    for i, output_node in enumerate(outputs):
        if self.streams_out[i] != self.graph.nodes[output_node]['hw'].streams_out():
            # add node to graph
            new_node  = "_".join(["squeeze",output_node])
            # add node to node info
            self.graph.add_node(new_node,
                type=LAYER_TYPE.Squeeze,
                onnx_node=self.graph.nodes[output_node]["onnx_node"],
                onnx_input=self.graph.nodes[output_node]["onnx_input"],
                onnx_output=self.graph.nodes[output_node]["onnx_output"],
                hw=SqueezeLayer(
                    self.graph.nodes[output_node]['hw'].rows_out(),
                    self.graph.nodes[output_node]['hw'].cols_out(),
                    self.graph.nodes[output_node]['hw'].channels_out(),
                    self.graph.nodes[output_node]['hw'].streams_out(),
                    self.streams_out[i],
                    data_t=self.graph.nodes[output_node]['hw'].output_t,
                )
            )
            self.graph.add_edge(output_node,new_node)

def remove_node_by_type(self, layer_type):
    # remove input squeeze module
    for input_node in graphs.get_input_nodes(self.graph):
        if input_node in self.graph.nodes:
            if self.graph.nodes[input_node]['type'] == layer_type:
                self.graph.remove_node(input_node)
    # remove output squeeze module
    for output_node in graphs.get_output_nodes(self.graph):
        if output_node in self.graph.nodes:
            if self.graph.nodes[output_node]['type'] == layer_type:
                self.graph.remove_node(output_node)
    # remove intermediate squeeze modules
    remove_nodes = []
    for node in self.graph.nodes():
        if self.graph.nodes[node]['type'] == layer_type:
            # add squeeze nodes to list
            remove_nodes.append(node)
            # place edge back
            if graphs.get_prev_nodes(self.graph,node) == []:
                continue
            prev_node = graphs.get_prev_nodes(self.graph,node)[0]
            if graphs.get_next_nodes(self.graph,node) == []:
                continue
            next_node = graphs.get_next_nodes(self.graph,node)[0]
            self.graph.add_edge(prev_node,next_node)
    # remove squeeze nodes
    self.graph.remove_nodes_from(remove_nodes)

def remove_squeeze(self):
    remove_node_by_type(self, LAYER_TYPE.Squeeze)<|MERGE_RESOLUTION|>--- conflicted
+++ resolved
@@ -34,67 +34,13 @@
                     self.graph.nodes[start_node]['hw'].channels_out(),
                     self.graph.nodes[start_node]['hw'].streams_out(),
                     self.graph.nodes[end_node]['hw'].streams_in(),
-<<<<<<< HEAD
-                    FixedPoint(self.data_width, self.data_width//2)
-=======
                     data_t=self.graph.nodes[start_node]['hw'].output_t,
->>>>>>> 60ba4c03
                 )
             )
             # add node to graph
             self.graph.add_edge(start_node,new_node)
             self.graph.add_edge(new_node,end_node)
             self.graph.remove_edge(start_node,end_node)
-
-    # check difference in input streams
-    inputs = graphs.get_input_nodes(self.graph)
-    for i, input_node in enumerate(inputs):
-        if self.streams_in[i] != self.graph.nodes[input_node]['hw'].streams_in():
-            # add node to graph
-            new_node  = "_".join([input_node,"squeeze"])
-            # add node to node info
-            self.graph.add_node(new_node,
-                type=LAYER_TYPE.Squeeze,
-                onnx_node=self.graph.nodes[input_node]["onnx_node"],
-                onnx_input=self.graph.nodes[input_node]["onnx_input"],
-                onnx_output=self.graph.nodes[input_node]["onnx_output"],
-                hw=SqueezeLayer(
-                    self.graph.nodes[input_node]['hw'].rows_in(),
-                    self.graph.nodes[input_node]['hw'].cols_in(),
-                    self.graph.nodes[input_node]['hw'].channels_in(),
-                    self.streams_in[i],
-                    self.graph.nodes[input_node]['hw'].streams_in(),
-<<<<<<< HEAD
-                    FixedPoint(self.data_width, self.data_width//2)
-=======
-                    data_t=self.graph.nodes[input_node]['hw'].input_t,
->>>>>>> 60ba4c03
-                )
-            )
-            # add edge to graph
-            self.graph.add_edge(new_node,input_node)
-    # check difference in output streams
-    outputs = graphs.get_output_nodes(self.graph)
-    for i, output_node in enumerate(outputs):
-        if self.streams_out[i] != self.graph.nodes[output_node]['hw'].streams_out():
-            # add node to graph
-            new_node  = "_".join(["squeeze",output_node])
-            # add node to node info
-            self.graph.add_node(new_node,
-                type=LAYER_TYPE.Squeeze,
-                onnx_node=self.graph.nodes[output_node]["onnx_node"],
-                onnx_input=self.graph.nodes[output_node]["onnx_input"],
-                onnx_output=self.graph.nodes[output_node]["onnx_output"],
-                hw=SqueezeLayer(
-                    self.graph.nodes[output_node]['hw'].rows_out(),
-                    self.graph.nodes[output_node]['hw'].cols_out(),
-                    self.graph.nodes[output_node]['hw'].channels_out(),
-                    self.graph.nodes[output_node]['hw'].streams_out(),
-                    self.streams_out[i],
-                    data_t=self.graph.nodes[output_node]['hw'].output_t,
-                )
-            )
-            self.graph.add_edge(output_node,new_node)
 
 def remove_node_by_type(self, layer_type):
     # remove input squeeze module
