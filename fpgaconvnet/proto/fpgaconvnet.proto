--- conflicted
+++ resolved
@@ -74,7 +74,6 @@
     optional quant_format outnput_quant = 54;
     optional quant_format weight_quant  = 55;
     optional quant_format bias_quant    = 56;
-<<<<<<< HEAD
     optional bool block_floating_point  = 57;
     repeated float scale = 58;
     repeated float shift = 59;
@@ -86,17 +85,7 @@
     optional int32 off_chip_buffer_size = 65;
     optional int32 off_chip_interval = 66;
     optional int32 stream_weights = 67;
-=======
-    optional float sparsity = 57;
-    optional bool use_uram = 58;
-    optional bool block_floating_point = 59;
-    repeated float scale = 60;
-    repeated float shift = 61;
-    optional fixed_point scale_t = 62;
-    optional fixed_point shift_t = 63;
-    optional string weights_ram_style = 64;
-    repeated int32 split = 65;
->>>>>>> 60ba4c03
+    repeated int32 split = 68;
 }
 
 message layer {
