syntax = "proto2";

package fpgaconvnet;

/**
    * Message for representing fixed-point numbers.
    *
    * width: The total number of bits used to represent the number.
    * binary_point: The position of the binary point (i.e., the number of bits to the right of the decimal point).
 */
message fixed_point {
    required int32 width = 1;
    required int32 binary_point = 2;
}

/**
    * Message for representing the quantization format of a layer.
    *
    * scale_t: The fixed-point scale value.
    * shift_t: The fixed-point shift value.
    * scale: The scale values for each channel.
    * shift: The shift values for each channel.
*/
message quant_format {
    required fixed_point scale_t = 1;
    required fixed_point shift_t = 2;
    repeated float scale = 3;
    repeated int32 shift = 4;
}

/**
 * Message for representing a stream of a layer.
 *
 * name: The name of the stream.
 * coarse: The coarse of the stream.
 * buffer_depth: The buffer depth of the stream.
 * node: The name of the node that the stream is connected to.
 */

message stream {
    required string name = 1;
    required int32 coarse = 2;
    required int32 buffer_depth = 3 [default = 2];
    optional string node = 4;
}

/**
 * Message for representing the parameters of a layer [0, 49].
 */

message parameter {

    /**
    *  General parameters [0, 49]
    */

    // batch size of the layer
    optional int32 batch_size   = 1;

    // input dimensionality of the layer
    optional int32 rows_in      = 2;
    optional int32 cols_in      = 3;
    optional int32 depth_in     = 4;
    optional int32 channels_in  = 5;

    // output dimensionality of the layer
    optional int32 rows_out     = 6;
    optional int32 cols_out     = 7;
    optional int32 depth_out    = 8;
    optional int32 channels_out = 9;

    // coarse grain folding of the layer
    optional int32 coarse       = 10;
    optional int32 coarse_in    = 11;
    optional int32 coarse_out   = 12;
<<<<<<< HEAD

    // memory bandwidth of the layer
    optional float mem_bw_in    = 13;
    optional float mem_bw_out   = 14;

    // data types of the layer
    optional fixed_point data_t     = 15;
    optional fixed_point input_t    = 16;
    optional fixed_point output_t   = 17;

    // quantization format of the layer
    optional quant_format input_quant  = 18;
    optional quant_format output_quant = 19;

    // stream inputs and outputs
    repeated bool stream_inputs  = 20;
    repeated bool stream_outputs = 21;

    // other general flags
    optional bool use_uram = 22 [default = true];

    /**
     * General multiport parameters [50, 99]
     */

    // number of ports of the layer
    optional int32 ports_in     = 50;
    optional int32 ports_out    = 51;

    // input dimensionality of the layer
    repeated int32 rows_in_array        = 52;
    repeated int32 cols_in_array        = 53;
    repeated int32 depth_in_array       = 54;
    repeated int32 channels_in_array    = 55;

    // output dimensionality of the layer
    repeated int32 rows_out_array       = 56;
    repeated int32 cols_out_array       = 57;
    repeated int32 depth_out_array      = 58;
    repeated int32 channels_out_array   = 59;

    // memory bandwidth of the layer
    repeated float mem_bw_in_array      = 60;
    repeated float mem_bw_out_array     = 61;

    /**
    *  Convolution & Pooling parameters [100, 149]
    */

    // padding parameters
    optional int32 pad_top      = 104;
    optional int32 pad_right    = 105;
    optional int32 pad_bottom   = 106;
    optional int32 pad_left     = 107;
    optional int32 pad_front    = 108;
    optional int32 pad_back     = 109;

    // kernel shape parameters
    optional int32 kernel_rows  = 110;
    optional int32 kernel_cols  = 111;
    optional int32 kernel_depth = 112;
    repeated int32 kernel_size  = 113;

    // striding parameters
    optional int32 stride_rows  = 114;
    optional int32 stride_cols  = 115;
    optional int32 stride_depth = 116;
    repeated int32 stride       = 117;

    /**
    *  Convolution & Inner Product parameters [150, 199]
    */

    // convolution parameters
    optional int32 filters      = 150;
    optional int32 groups       = 151;
    optional int32 fine         = 152;
    optional int32 coarse_group = 153;

    // data types of the parameters and accumulation
    optional fixed_point weight_t = 154;
    optional fixed_point acc_t    = 155;
    optional fixed_point bias_t   = 156;

    // quantization format of the parameters
    optional quant_format weight_quant  = 157;
    optional quant_format bias_quant    = 158;

    // weights streaming parameters
    optional int32 stream_weights       = 159;
    optional int32 on_chip_addr_range   = 160;
    optional int32 off_chip_buffer_size = 161;
    optional int32 off_chip_interval    = 162;

    // other convolution flags
    optional float sparsity             = 163;
    optional bool has_bias              = 164;
    optional bool block_floating_point  = 165;

    /**
    *  Other layer type parameters [200, 300]
    */

    // split layer parameter
    repeated int32 split = 200;

}

/**
 * Enumeration for representing the type of a layer.
 */

enum layer_type {
    CONVOLUTION     = 0;
    POOLING         = 1;
    ACTIVATION      = 2;
    SQUEEZE         = 3;
    INNER_PRODUCT   = 4;
    CONCAT          = 5;
    BATCH_NORM      = 6;
    SPLIT           = 7;
    ELTWISE         = 8;
    AVERAGE_POOLING = 9;
    RESIZE          = 10;
    CHOP            = 11;
=======
    optional int32 coarse       = 13;
    optional int32 coarse_group = 14;
    optional int32 groups       = 15;
    optional int32 fine         = 16;
    optional int32 filters      = 17;
    optional int32 pad_top      = 18;
    optional int32 pad_right    = 19;
    optional int32 pad_front    = 20;
    optional int32 pad_bottom   = 21;
    optional int32 pad_left     = 22;
    optional int32 pad_back     = 23;
    optional int32 kernel_rows  = 24;
    optional int32 kernel_cols  = 25;
    optional int32 kernel_depth = 26;
    repeated int32 kernel_size  = 27;
    optional int32 stride_rows  = 28;
    optional int32 stride_cols  = 29;
    optional int32 stride_depth = 30;
    repeated int32 stride       = 31;
    optional float mem_bw_in    = 32;
    optional float mem_bw_out   = 33;
    optional fixed_point data_t     = 34;
    optional fixed_point weight_t   = 35;
    optional fixed_point acc_t      = 36;
    optional fixed_point input_t    = 37;
    optional fixed_point output_t   = 38;
    optional int32 has_bias     = 39;
    optional int32 biases_width = 40;
    optional int32 ports_in     = 41;
    optional int32 ports_out    = 42;
    repeated int32 rows_in_array        = 43;
    repeated int32 cols_in_array        = 44;
    repeated int32 depth_in_array       = 45;
    repeated int32 channels_in_array    = 46;
    repeated float mem_bw_in_array      = 47;
    repeated int32 rows_out_array       = 48;
    repeated int32 cols_out_array       = 49;
    repeated int32 depth_out_array      = 50;
    repeated int32 channels_out_array   = 51;
    repeated float mem_bw_out_array     = 52;
    optional quant_format input_quant   = 53;
    optional quant_format outnput_quant = 54;
    optional quant_format weight_quant  = 55;
    optional quant_format bias_quant    = 56;
    optional bool use_uram = 58;
    optional bool block_floating_point = 59;
    repeated float scale = 60;
    repeated float shift = 61;
    optional fixed_point scale_t = 62;
    optional fixed_point shift_t = 63;
    optional string weights_ram_style = 64;
    repeated int32 split = 65;
    optional bool skipping_windows = 66;
    optional float threshold = 67;
    repeated float sparsity = 68;
    optional int32 on_chip_addr_range = 70;
    optional int32 off_chip_buffer_size = 71;
    optional int32 off_chip_interval = 72;
    optional int32 stream_weights = 73;
    optional bool skip_all_zero_window = 74;
    repeated bool stream_inputs = 75;
    repeated bool stream_outputs = 76;
    optional int32 clusters = 77;
>>>>>>> f0754c68
}

/**
 * Message for representing a layer of a network.
 *
 * name: The name of the layer.
 * onnx_node: The name of the ONNX node.
 * type: The type of the layer.
 * op_type: The type of the ONNX node.
 * streams_in: The input streams of the layer.
 * streams_out: The output streams of the layer.
 * weights_path: The path to the weights of the layer.
 * bias_path: The path to the bias of the layer.
 * parameters: The parameters of the layer.
 */

message layer {

    required string name = 1;
    required string onnx_node = 2;

    required layer_type type = 3;
    optional string op_type = 4;

    repeated stream streams_in  = 5;
    repeated stream streams_out = 6;
<<<<<<< HEAD

    optional string weights_path = 7;
    optional string bias_path    = 8;

    required parameter parameters = 9;
=======
    required parameter parameters = 7;

    enum layer_type {
        CONVOLUTION     = 0;
        POOLING         = 1;
        ACTIVATION      = 2;
        SQUEEZE         = 3;
        INNER_PRODUCT   = 4;
        CONCAT          = 5;
        BATCH_NORM      = 6;
        SPLIT           = 7;
        ELTWISE         = 8;
        AVERAGE_POOLING = 9;
        CONVOLUTION_SPARSE = 10;
        RELU            = 11;
        SILU            = 12;
        SIGMOID         = 13;
        HARD_SIGMOID    = 14;
        HARD_SWISH      = 15;
        RESIZE          = 16;
        CHOP            = 17;
        THRESHOLDEDRELU = 18;
    }

    optional string weights_path = 8;
    optional string bias_path    = 9;
>>>>>>> f0754c68
}

/**
 * Message for representing a partition of a network.
 *
 * id: The ID of the partition.
 * ports: The number of ports of the partition.
 * batch_size: The batch size of the partition.
 * input_nodes: The names of the input nodes of the partition.
 * output_nodes: The names of the output nodes of the partition.
 * weights_reloading_factor: The number of times the weights are reloaded.
 * weights_reloading_layer: The name of the layer where the weights are reloaded.
 * gen_last_width: number of bits used in the generate last signal. 
 * layers: The layers of the partition.
 */

message partition {

    required int32  id = 1;
    required int32  ports = 2;
    required int32  batch_size = 3;
    repeated string input_nodes = 4;
    repeated string output_nodes = 5;
    required int32  weights_reloading_factor = 6;
    required string weights_reloading_layer  = 7;
    optional int32  gen_last_width = 8;
    repeated layer  layers = 9;
}

/**
 * Message for representing the partitioning of a network.
 */

message partitions {

    repeated partition partition = 1;

}
<|MERGE_RESOLUTION|>--- conflicted
+++ resolved
@@ -73,7 +73,6 @@
     optional int32 coarse       = 10;
     optional int32 coarse_in    = 11;
     optional int32 coarse_out   = 12;
-<<<<<<< HEAD
 
     // memory bandwidth of the layer
     optional float mem_bw_in    = 13;
@@ -170,8 +169,9 @@
 
     // other convolution flags
     optional float sparsity             = 163;
-    optional bool has_bias              = 164;
-    optional bool block_floating_point  = 165;
+    optional bool skipping_windows      = 164;
+    optional bool has_bias              = 165;
+    optional bool block_floating_point  = 166;
 
     /**
     *  Other layer type parameters [200, 300]
@@ -181,6 +181,19 @@
     repeated int32 split = 200;
 
 }
+    /* optional string weights_ram_style = 64; */
+    /* repeated int32 split = 65; */
+    /* optional bool skipping_windows = 66; */
+    /* optional float threshold = 67; */
+    /* repeated float sparsity = 68; */
+    /* optional int32 on_chip_addr_range = 70; */
+    /* optional int32 off_chip_buffer_size = 71; */
+    /* optional int32 off_chip_interval = 72; */
+    /* optional int32 stream_weights = 73; */
+    /* optional bool skip_all_zero_window = 74; */
+    /* repeated bool stream_inputs = 75; */
+    /* repeated bool stream_outputs = 76; */
+    /* optional int32 clusters = 77; */
 
 /**
  * Enumeration for representing the type of a layer.
@@ -199,71 +212,6 @@
     AVERAGE_POOLING = 9;
     RESIZE          = 10;
     CHOP            = 11;
-=======
-    optional int32 coarse       = 13;
-    optional int32 coarse_group = 14;
-    optional int32 groups       = 15;
-    optional int32 fine         = 16;
-    optional int32 filters      = 17;
-    optional int32 pad_top      = 18;
-    optional int32 pad_right    = 19;
-    optional int32 pad_front    = 20;
-    optional int32 pad_bottom   = 21;
-    optional int32 pad_left     = 22;
-    optional int32 pad_back     = 23;
-    optional int32 kernel_rows  = 24;
-    optional int32 kernel_cols  = 25;
-    optional int32 kernel_depth = 26;
-    repeated int32 kernel_size  = 27;
-    optional int32 stride_rows  = 28;
-    optional int32 stride_cols  = 29;
-    optional int32 stride_depth = 30;
-    repeated int32 stride       = 31;
-    optional float mem_bw_in    = 32;
-    optional float mem_bw_out   = 33;
-    optional fixed_point data_t     = 34;
-    optional fixed_point weight_t   = 35;
-    optional fixed_point acc_t      = 36;
-    optional fixed_point input_t    = 37;
-    optional fixed_point output_t   = 38;
-    optional int32 has_bias     = 39;
-    optional int32 biases_width = 40;
-    optional int32 ports_in     = 41;
-    optional int32 ports_out    = 42;
-    repeated int32 rows_in_array        = 43;
-    repeated int32 cols_in_array        = 44;
-    repeated int32 depth_in_array       = 45;
-    repeated int32 channels_in_array    = 46;
-    repeated float mem_bw_in_array      = 47;
-    repeated int32 rows_out_array       = 48;
-    repeated int32 cols_out_array       = 49;
-    repeated int32 depth_out_array      = 50;
-    repeated int32 channels_out_array   = 51;
-    repeated float mem_bw_out_array     = 52;
-    optional quant_format input_quant   = 53;
-    optional quant_format outnput_quant = 54;
-    optional quant_format weight_quant  = 55;
-    optional quant_format bias_quant    = 56;
-    optional bool use_uram = 58;
-    optional bool block_floating_point = 59;
-    repeated float scale = 60;
-    repeated float shift = 61;
-    optional fixed_point scale_t = 62;
-    optional fixed_point shift_t = 63;
-    optional string weights_ram_style = 64;
-    repeated int32 split = 65;
-    optional bool skipping_windows = 66;
-    optional float threshold = 67;
-    repeated float sparsity = 68;
-    optional int32 on_chip_addr_range = 70;
-    optional int32 off_chip_buffer_size = 71;
-    optional int32 off_chip_interval = 72;
-    optional int32 stream_weights = 73;
-    optional bool skip_all_zero_window = 74;
-    repeated bool stream_inputs = 75;
-    repeated bool stream_outputs = 76;
-    optional int32 clusters = 77;
->>>>>>> f0754c68
 }
 
 /**
@@ -290,40 +238,12 @@
 
     repeated stream streams_in  = 5;
     repeated stream streams_out = 6;
-<<<<<<< HEAD
 
     optional string weights_path = 7;
     optional string bias_path    = 8;
 
     required parameter parameters = 9;
-=======
-    required parameter parameters = 7;
-
-    enum layer_type {
-        CONVOLUTION     = 0;
-        POOLING         = 1;
-        ACTIVATION      = 2;
-        SQUEEZE         = 3;
-        INNER_PRODUCT   = 4;
-        CONCAT          = 5;
-        BATCH_NORM      = 6;
-        SPLIT           = 7;
-        ELTWISE         = 8;
-        AVERAGE_POOLING = 9;
-        CONVOLUTION_SPARSE = 10;
-        RELU            = 11;
-        SILU            = 12;
-        SIGMOID         = 13;
-        HARD_SIGMOID    = 14;
-        HARD_SWISH      = 15;
-        RESIZE          = 16;
-        CHOP            = 17;
-        THRESHOLDEDRELU = 18;
-    }
-
-    optional string weights_path = 8;
-    optional string bias_path    = 9;
->>>>>>> f0754c68
+
 }
 
 /**
@@ -336,7 +256,7 @@
  * output_nodes: The names of the output nodes of the partition.
  * weights_reloading_factor: The number of times the weights are reloaded.
  * weights_reloading_layer: The name of the layer where the weights are reloaded.
- * gen_last_width: number of bits used in the generate last signal. 
+ * gen_last_width: number of bits used in the generate last signal.
  * layers: The layers of the partition.
  */
 
