syntax = "proto2";

message fixed_point {
    required int32 width = 1;
    required int32 binary_point = 2;
}

message quant_format {
    required float scale = 1;
    required int32 zero_point = 2;
}

message stream {
    required string name = 1;
    required int32  coarse = 2;
    required int32  buffer_depth = 3 [default = 2];
    optional string node = 4;
}

message parameter {
<<<<<<< HEAD
    required int32 buffer_depth = 1 [default = 2];
    required int32 batch_size   = 2;
    required int32 rows_in      = 3;
    required int32 cols_in      = 4;
    required int32 channels_in  = 5;
    required int32 rows_out     = 6;
    required int32 cols_out     = 7;
    required int32 channels_out = 8;
    required int32 coarse_in    = 9;
    required int32 coarse_out   = 10;
    optional int32 depth_in     = 11;
    optional int32 depth_out    = 12;
    optional int32 coarse       = 13;
    optional int32 coarse_group = 14;
    optional int32 groups       = 15;
    optional int32 fine         = 16;
    optional int32 filters      = 17;
    optional int32 pad_top      = 18;
    optional int32 pad_right    = 19;
    optional int32 pad_front    = 20;
    optional int32 pad_bottom   = 21;
    optional int32 pad_left     = 22;
    optional int32 pad_back     = 23;
    optional int32 kernel_rows  = 24;
    optional int32 kernel_cols  = 25;
    optional int32 kernel_depth = 26;
    optional int32 stride_rows  = 27;
    optional int32 stride_cols  = 28;
    optional int32 stride_depth = 29;
    optional int32 data_width   = 30;
    optional int32 weight_width = 31;
    optional int32 acc_width    = 32;
    optional int32 input_width  = 33;
    optional int32 output_width = 34;
    optional int32 has_bias     = 35;
    optional int32 biases_width = 36;
}

message layer {
    required string name    = 1;
    repeated stream streams_in  = 2;
    repeated stream streams_out = 3;
    required parameter parameters = 4;

    repeated string nodes_in = 5;
    repeated string nodes_out = 6;
=======
    optional int32 buffer_depth = 1 [default = 2];
    optional int32 batch_size   = 2;
    optional int32 rows_in      = 3;
    optional int32 cols_in      = 4;
    optional int32 channels_in  = 5;
    optional int32 rows_out     = 6;
    optional int32 cols_out     = 7;
    optional int32 channels_out = 8;
    optional int32 coarse_in    = 9;
    optional int32 coarse_out   = 10;
    optional int32 coarse       = 11;
    optional int32 coarse_group = 12;
    optional int32 groups       = 13;
    optional int32 fine         = 14;
    optional int32 filters      = 15;
    optional int32 pad_top      = 16;
    optional int32 pad_right    = 17;
    optional int32 pad_left     = 18;
    optional int32 pad_bottom   = 19;
    repeated int32 kernel_size  = 20;
    repeated int32 stride       = 21;
    optional fixed_point data_t     = 22;
    optional fixed_point weight_t   = 23;
    optional fixed_point acc_t      = 24;
    optional fixed_point input_t    = 25;
    optional fixed_point output_t   = 26;
    optional int32 has_bias     = 27;
    optional int32 biases_width = 28;
    optional int32 ports_in     = 29;
    optional int32 ports_out    = 30;
    repeated int32 rows_in_array        = 31;
    repeated int32 cols_in_array        = 32;
    repeated int32 channels_in_array    = 33;
    repeated int32 rows_out_array       = 34;
    repeated int32 cols_out_array       = 35;
    repeated int32 channels_out_array   = 36;
    optional quant_format input_quant   = 37;
    optional quant_format outnput_quant = 38;
    optional quant_format weight_quant  = 39;
    optional quant_format bias_quant    = 40;

}

message layer {
    required string name = 1;
    required string onnx_node = 2;
    required layer_type type = 3;
    repeated stream streams_in  = 4;
    repeated stream streams_out = 5;
    required parameter parameters = 6;
>>>>>>> 7541cd06

    enum layer_type {
        CONVOLUTION     = 0;
        POOLING         = 1;
        ACTIVATION      = 2;
        SQUEEZE         = 3;
        INNER_PRODUCT   = 4;
        CONCAT          = 5;
        BATCH_NORM      = 6;
        SPLIT           = 7;
<<<<<<< HEAD
        AVERAGE_POOLING = 8;
        ELTWISE         = 9;
=======
        ELTWISE         = 8;
        AVERAGE_POOLING = 9;
>>>>>>> 7541cd06
    }

    optional string weights_path = 7;
    optional string bias_path    = 8;
}

message partition {
    required int32  id = 1;
    required int32  ports = 2;
    required int32  batch_size = 3;
    repeated string input_nodes = 4;
    repeated string output_nodes = 5;
    required int32  weights_reloading_factor = 6;
    required string weights_reloading_layer  = 7;

    repeated layer layers = 8;
}

message partitions {
    repeated partition partition = 1;
}
<|MERGE_RESOLUTION|>--- conflicted
+++ resolved
@@ -18,19 +18,18 @@
 }
 
 message parameter {
-<<<<<<< HEAD
-    required int32 buffer_depth = 1 [default = 2];
-    required int32 batch_size   = 2;
-    required int32 rows_in      = 3;
-    required int32 cols_in      = 4;
-    required int32 channels_in  = 5;
-    required int32 rows_out     = 6;
-    required int32 cols_out     = 7;
-    required int32 channels_out = 8;
-    required int32 coarse_in    = 9;
-    required int32 coarse_out   = 10;
-    optional int32 depth_in     = 11;
-    optional int32 depth_out    = 12;
+    optional int32 buffer_depth = 1 [default = 2];
+    optional int32 batch_size   = 2;
+    optional int32 rows_in      = 3;
+    optional int32 cols_in      = 4;
+    optional int32 depth_in     = 5;
+    optional int32 channels_in  = 6;
+    optional int32 rows_out     = 7;
+    optional int32 cols_out     = 8;
+    optional int32 depth_out    = 9;
+    optional int32 channels_out = 10;
+    optional int32 coarse_in    = 11;
+    optional int32 coarse_out   = 12;
     optional int32 coarse       = 13;
     optional int32 coarse_group = 14;
     optional int32 groups       = 15;
@@ -48,64 +47,25 @@
     optional int32 stride_rows  = 27;
     optional int32 stride_cols  = 28;
     optional int32 stride_depth = 29;
-    optional int32 data_width   = 30;
-    optional int32 weight_width = 31;
-    optional int32 acc_width    = 32;
-    optional int32 input_width  = 33;
-    optional int32 output_width = 34;
+    optional fixed_point data_t     = 30;
+    optional fixed_point weight_t   = 31;
+    optional fixed_point acc_t      = 32;
+    optional fixed_point input_t    = 33;
+    optional fixed_point output_t   = 34;
     optional int32 has_bias     = 35;
     optional int32 biases_width = 36;
-}
-
-message layer {
-    required string name    = 1;
-    repeated stream streams_in  = 2;
-    repeated stream streams_out = 3;
-    required parameter parameters = 4;
-
-    repeated string nodes_in = 5;
-    repeated string nodes_out = 6;
-=======
-    optional int32 buffer_depth = 1 [default = 2];
-    optional int32 batch_size   = 2;
-    optional int32 rows_in      = 3;
-    optional int32 cols_in      = 4;
-    optional int32 channels_in  = 5;
-    optional int32 rows_out     = 6;
-    optional int32 cols_out     = 7;
-    optional int32 channels_out = 8;
-    optional int32 coarse_in    = 9;
-    optional int32 coarse_out   = 10;
-    optional int32 coarse       = 11;
-    optional int32 coarse_group = 12;
-    optional int32 groups       = 13;
-    optional int32 fine         = 14;
-    optional int32 filters      = 15;
-    optional int32 pad_top      = 16;
-    optional int32 pad_right    = 17;
-    optional int32 pad_left     = 18;
-    optional int32 pad_bottom   = 19;
-    repeated int32 kernel_size  = 20;
-    repeated int32 stride       = 21;
-    optional fixed_point data_t     = 22;
-    optional fixed_point weight_t   = 23;
-    optional fixed_point acc_t      = 24;
-    optional fixed_point input_t    = 25;
-    optional fixed_point output_t   = 26;
-    optional int32 has_bias     = 27;
-    optional int32 biases_width = 28;
-    optional int32 ports_in     = 29;
-    optional int32 ports_out    = 30;
-    repeated int32 rows_in_array        = 31;
-    repeated int32 cols_in_array        = 32;
-    repeated int32 channels_in_array    = 33;
-    repeated int32 rows_out_array       = 34;
-    repeated int32 cols_out_array       = 35;
-    repeated int32 channels_out_array   = 36;
-    optional quant_format input_quant   = 37;
-    optional quant_format outnput_quant = 38;
-    optional quant_format weight_quant  = 39;
-    optional quant_format bias_quant    = 40;
+    optional int32 ports_in     = 37;
+    optional int32 ports_out    = 38;
+    repeated int32 rows_in_array        = 39;
+    repeated int32 cols_in_array        = 40;
+    repeated int32 channels_in_array    = 41;
+    repeated int32 rows_out_array       = 42;
+    repeated int32 cols_out_array       = 43;
+    repeated int32 channels_out_array   = 44;
+    optional quant_format input_quant   = 45;
+    optional quant_format outnput_quant = 46;
+    optional quant_format weight_quant  = 47;
+    optional quant_format bias_quant    = 48;
 
 }
 
@@ -116,7 +76,6 @@
     repeated stream streams_in  = 4;
     repeated stream streams_out = 5;
     required parameter parameters = 6;
->>>>>>> 7541cd06
 
     enum layer_type {
         CONVOLUTION     = 0;
@@ -127,13 +86,8 @@
         CONCAT          = 5;
         BATCH_NORM      = 6;
         SPLIT           = 7;
-<<<<<<< HEAD
-        AVERAGE_POOLING = 8;
-        ELTWISE         = 9;
-=======
         ELTWISE         = 8;
         AVERAGE_POOLING = 9;
->>>>>>> 7541cd06
     }
 
     optional string weights_path = 7;
