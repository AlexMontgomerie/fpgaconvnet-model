--- conflicted
+++ resolved
@@ -73,7 +73,6 @@
     optional int32 coarse       = 10;
     optional int32 coarse_in    = 11;
     optional int32 coarse_out   = 12;
-<<<<<<< HEAD
 
     // memory bandwidth of the layer
     optional float mem_bw_in    = 13;
@@ -180,6 +179,11 @@
 
     // split layer parameter
     repeated int32 split = 200;
+
+    // compression ratio parameters
+    repeated float input_compression_ratio  = 201;
+    repeated float output_compression_ratio = 202;
+    repeated float weight_compression_ratio = 203;
 
 }
     /* optional string weights_ram_style = 64; */
@@ -213,74 +217,6 @@
     AVERAGE_POOLING = 9;
     RESIZE          = 10;
     CHOP            = 11;
-=======
-    optional int32 coarse       = 13;
-    optional int32 coarse_group = 14;
-    optional int32 groups       = 15;
-    optional int32 fine         = 16;
-    optional int32 filters      = 17;
-    optional int32 pad_top      = 18;
-    optional int32 pad_right    = 19;
-    optional int32 pad_front    = 20;
-    optional int32 pad_bottom   = 21;
-    optional int32 pad_left     = 22;
-    optional int32 pad_back     = 23;
-    optional int32 kernel_rows  = 24;
-    optional int32 kernel_cols  = 25;
-    optional int32 kernel_depth = 26;
-    repeated int32 kernel_size  = 27;
-    optional int32 stride_rows  = 28;
-    optional int32 stride_cols  = 29;
-    optional int32 stride_depth = 30;
-    repeated int32 stride       = 31;
-    optional float mem_bw_in    = 32;
-    optional float mem_bw_out   = 33;
-    optional fixed_point data_t     = 34;
-    optional fixed_point weight_t   = 35;
-    optional fixed_point acc_t      = 36;
-    optional fixed_point input_t    = 37;
-    optional fixed_point output_t   = 38;
-    optional int32 has_bias     = 39;
-    optional int32 biases_width = 40;
-    optional int32 ports_in     = 41;
-    optional int32 ports_out    = 42;
-    repeated int32 rows_in_array        = 43;
-    repeated int32 cols_in_array        = 44;
-    repeated int32 depth_in_array       = 45;
-    repeated int32 channels_in_array    = 46;
-    repeated float mem_bw_in_array      = 47;
-    repeated int32 rows_out_array       = 48;
-    repeated int32 cols_out_array       = 49;
-    repeated int32 depth_out_array      = 50;
-    repeated int32 channels_out_array   = 51;
-    repeated float mem_bw_out_array     = 52;
-    optional quant_format input_quant   = 53;
-    optional quant_format outnput_quant = 54;
-    optional quant_format weight_quant  = 55;
-    optional quant_format bias_quant    = 56;
-    optional bool use_uram = 58;
-    optional bool block_floating_point = 59;
-    repeated float scale = 60;
-    repeated float shift = 61;
-    optional fixed_point scale_t = 62;
-    optional fixed_point shift_t = 63;
-    optional string weights_ram_style = 64;
-    repeated int32 split = 65;
-    optional bool skipping_windows = 66;
-    optional float threshold = 67;
-    repeated float sparsity = 68;
-    optional int32 on_chip_addr_range = 70;
-    optional int32 off_chip_buffer_size = 71;
-    optional int32 off_chip_interval = 72;
-    optional int32 stream_weights = 73;
-    optional bool skip_all_zero_window = 74;
-    repeated bool stream_inputs = 75;
-    repeated bool stream_outputs = 76;
-    optional int32 clusters = 77;
-    repeated float input_compression_ratio = 78;
-    repeated float output_compression_ratio = 79;
-    repeated float weight_compression_ratio = 80;
->>>>>>> 5779339e
 }
 
 /**
