--- conflicted
+++ resolved
@@ -27,14 +27,14 @@
     Clip      = 47
     Shape     = 48
     GlobalPooling = 49
-    HardSigmoid  = 50
-    HardSwish    = 51
-    Reshape = 52
-    NOP     = 53
+    HardSigmoid = 50
+    HardSwish   = 51
+    Reshape     = 52
+    NOP         = 53
     LeakyReLU   = 54
     ReSize      = 55
     Chop        = 56
-    Pad = 57
+    Pad         = 57
 
     @classmethod
     def get_type(cls, t):
@@ -48,18 +48,12 @@
         LAYER_TYPE.Convolution      : fpgaconvnet_pb2.layer.layer_type.CONVOLUTION,
         LAYER_TYPE.InnerProduct     : fpgaconvnet_pb2.layer.layer_type.INNER_PRODUCT,
         LAYER_TYPE.Pooling          : fpgaconvnet_pb2.layer.layer_type.POOLING,
-<<<<<<< HEAD
-        LAYER_TYPE.GlobalPooling   : fpgaconvnet_pb2.layer.layer_type.AVERAGE_POOLING,
+        LAYER_TYPE.GlobalPooling    : fpgaconvnet_pb2.layer.layer_type.AVERAGE_POOLING,
         LAYER_TYPE.ReLU             : fpgaconvnet_pb2.layer.layer_type.RELU,
         LAYER_TYPE.Sigmoid          : fpgaconvnet_pb2.layer.layer_type.SIGMOID,
+        LAYER_TYPE.HardSigmoid      : fpgaconvnet_pb2.layer.layer_type.HARD_SIGMOID,
+        LAYER_TYPE.HardSwish        : fpgaconvnet_pb2.layer.layer_type.HARD_SWISH,
         LAYER_TYPE.SiLU             : fpgaconvnet_pb2.layer.layer_type.SILU,
-=======
-        LAYER_TYPE.GlobalPooling    : fpgaconvnet_pb2.layer.layer_type.AVERAGE_POOLING,
-        LAYER_TYPE.ReLU             : fpgaconvnet_pb2.layer.layer_type.ACTIVATION,
-        LAYER_TYPE.Sigmoid          : fpgaconvnet_pb2.layer.layer_type.ACTIVATION,
-        LAYER_TYPE.HardSigmoid      : fpgaconvnet_pb2.layer.layer_type.ACTIVATION,
-        LAYER_TYPE.HardSwish        : fpgaconvnet_pb2.layer.layer_type.ACTIVATION,
->>>>>>> 60ba4c03
         LAYER_TYPE.Squeeze          : fpgaconvnet_pb2.layer.layer_type.SQUEEZE,
         LAYER_TYPE.Concat           : fpgaconvnet_pb2.layer.layer_type.CONCAT,
         LAYER_TYPE.BatchNorm        : fpgaconvnet_pb2.layer.layer_type.BATCH_NORM,
