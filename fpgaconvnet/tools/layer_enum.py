--- conflicted
+++ resolved
@@ -27,19 +27,12 @@
     Clip      = 47
     Shape     = 48
     GlobalPooling = 49
-<<<<<<< HEAD
-    SiLU    = 50 # i.e. Swish
-    Reshape = 51
-    NOP     = 52
-    ReSize  = 53
-=======
     HardSigmoid  = 50
     HardSwish    = 51 
     Reshape = 52
     NOP     = 53
     LeakyReLU   = 54
-    Resize      = 55
->>>>>>> 5eb271ba
+    ReSize      = 55
 
     @classmethod
     def get_type(cls, t):
@@ -117,12 +110,8 @@
         "Flatten" : LAYER_TYPE.NOP, # NOTE: only "shape" layer supported
         "Reshape" : LAYER_TYPE.Reshape,
         "Shape" : LAYER_TYPE.Shape,
-<<<<<<< HEAD
-        "Resize" : LAYER_TYPE.ReSize,
-=======
         "Resize" : LAYER_TYPE.NOP,
         "Split" : LAYER_TYPE.NOP,
->>>>>>> 5eb271ba
     }
 
     return layer_types.get(op_type, lambda: TypeError)
