--- conflicted
+++ resolved
@@ -13,7 +13,6 @@
     ReLU         =18
     Sigmoid      =19
     Softmax      =20
-<<<<<<< HEAD
     Split        =22
     Eltwise      =25
     # Not Enumerated
@@ -28,23 +27,8 @@
     Shape     = 48
     AveragePooling = 49
     SiLU = 50 # i.e. Swish
-=======
-    EltWise      =25
-    # Not Enumerated
-    BatchNorm = 40
-    Scale     = 41
-    Split     = 42
-    Merge     = 43
-    Squeeze   = 44
-    Transpose = 45
-    Flatten   = 46
-    Cast      = 47
-    Clip      = 48
-    Shape     = 49
-    AveragePooling = 50
     Reshape = 51
     NOP     = 52
->>>>>>> 7541cd06
 
     @classmethod
     def get_type(cls, t):
@@ -55,38 +39,24 @@
 
 def to_proto_layer_type(layer_type):
     layer_types = {
-<<<<<<< HEAD
         LAYER_TYPE.Convolution      : fpgaconvnet_pb2.layer.layer_type.CONVOLUTION,
         LAYER_TYPE.InnerProduct     : fpgaconvnet_pb2.layer.layer_type.INNER_PRODUCT,
         LAYER_TYPE.Pooling          : fpgaconvnet_pb2.layer.layer_type.POOLING,
         LAYER_TYPE.AveragePooling   : fpgaconvnet_pb2.layer.layer_type.AVERAGE_POOLING,
         LAYER_TYPE.ReLU             : fpgaconvnet_pb2.layer.layer_type.ACTIVATION,
         LAYER_TYPE.Sigmoid          : fpgaconvnet_pb2.layer.layer_type.ACTIVATION,
-        LAYER_TYPE.SiLU            : fpgaconvnet_pb2.layer.layer_type.ACTIVATION,
+        LAYER_TYPE.SiLU             : fpgaconvnet_pb2.layer.layer_type.ACTIVATION,
         LAYER_TYPE.Squeeze          : fpgaconvnet_pb2.layer.layer_type.SQUEEZE,
         LAYER_TYPE.Concat           : fpgaconvnet_pb2.layer.layer_type.CONCAT,
         LAYER_TYPE.BatchNorm        : fpgaconvnet_pb2.layer.layer_type.BATCH_NORM,
         LAYER_TYPE.Split            : fpgaconvnet_pb2.layer.layer_type.SPLIT,
-        LAYER_TYPE.Eltwise          : fpgaconvnet_pb2.layer.layer_type.ELTWISE
-=======
-        LAYER_TYPE.Convolution : fpgaconvnet_pb2.layer.layer_type.CONVOLUTION,
-        LAYER_TYPE.InnerProduct : fpgaconvnet_pb2.layer.layer_type.INNER_PRODUCT,
-        LAYER_TYPE.Pooling : fpgaconvnet_pb2.layer.layer_type.POOLING,
-        LAYER_TYPE.ReLU : fpgaconvnet_pb2.layer.layer_type.RELU,
-        LAYER_TYPE.Squeeze : fpgaconvnet_pb2.layer.layer_type.SQUEEZE,
-        LAYER_TYPE.Concat : fpgaconvnet_pb2.layer.layer_type.CONCAT,
-        LAYER_TYPE.BatchNorm : fpgaconvnet_pb2.layer.layer_type.BATCH_NORM,
-        LAYER_TYPE.Split : fpgaconvnet_pb2.layer.layer_type.SPLIT,
-        LAYER_TYPE.AveragePooling : fpgaconvnet_pb2.layer.layer_type.AVERAGE_POOLING,
-        LAYER_TYPE.EltWise: fpgaconvnet_pb2.layer.layer_type.ELTWISE,
-        LAYER_TYPE.NOP : fpgaconvnet_pb2.layer.layer_type.SQUEEZE,
->>>>>>> 7541cd06
+        LAYER_TYPE.Eltwise          : fpgaconvnet_pb2.layer.layer_type.ELTWISE,
+        LAYER_TYPE.NOP              : fpgaconvnet_pb2.layer.layer_type.SQUEEZE
     }
     return layer_types.get(layer_type, lambda: "Invalid Layer Type")
 
 def from_proto_layer_type(layer_type):
     layer_types = {
-<<<<<<< HEAD
         fpgaconvnet_pb2.layer.layer_type.CONVOLUTION        : LAYER_TYPE.Convolution,
         fpgaconvnet_pb2.layer.layer_type.INNER_PRODUCT      : LAYER_TYPE.InnerProduct,
         fpgaconvnet_pb2.layer.layer_type.POOLING            : LAYER_TYPE.Pooling,
@@ -97,45 +67,11 @@
         fpgaconvnet_pb2.layer.layer_type.BATCH_NORM         : LAYER_TYPE.BatchNorm,
         fpgaconvnet_pb2.layer.layer_type.SPLIT              : LAYER_TYPE.Split,
         fpgaconvnet_pb2.layer.layer_type.ELTWISE            : LAYER_TYPE.Eltwise
-=======
-        fpgaconvnet_pb2.layer.layer_type.CONVOLUTION : LAYER_TYPE.Convolution,
-        fpgaconvnet_pb2.layer.layer_type.INNER_PRODUCT : LAYER_TYPE.InnerProduct,
-        fpgaconvnet_pb2.layer.layer_type.POOLING : LAYER_TYPE.Pooling,
-        fpgaconvnet_pb2.layer.layer_type.RELU : LAYER_TYPE.ReLU,
-        fpgaconvnet_pb2.layer.layer_type.SQUEEZE : LAYER_TYPE.Squeeze,
-        fpgaconvnet_pb2.layer.layer_type.CONCAT : LAYER_TYPE.Concat,
-        fpgaconvnet_pb2.layer.layer_type.BATCH_NORM : LAYER_TYPE.BatchNorm,
-        fpgaconvnet_pb2.layer.layer_type.SPLIT : LAYER_TYPE.Split,
-        fpgaconvnet_pb2.layer.layer_type.AVERAGE_POOLING : LAYER_TYPE.AveragePooling,
-        fpgaconvnet_pb2.layer.layer_type.ELTWISE: LAYER_TYPE.EltWise,
->>>>>>> 7541cd06
     }
     return layer_types.get(layer_type, lambda: "Invalid Layer Type")
 
 def from_onnx_op_type(op_type):
     layer_types = {
-<<<<<<< HEAD
-        "Conv"      : LAYER_TYPE.Convolution,
-        "Gemm"      : LAYER_TYPE.InnerProduct,
-        "MatMul"    : LAYER_TYPE.InnerProduct,
-        "Relu"      : LAYER_TYPE.ReLU,
-        "Sigmoid"   : LAYER_TYPE.Sigmoid,
-        "MaxPool"   : LAYER_TYPE.Pooling,
-        "LRN"       : LAYER_TYPE.LRN,
-        "Reshape"   : LAYER_TYPE.Transpose,
-        "Softmax"   : LAYER_TYPE.Softmax,
-        "Dropout"   : LAYER_TYPE.Dropout,
-        "Flatten"   : LAYER_TYPE.Flatten,
-        "BatchNormalization" : LAYER_TYPE.BatchNorm,
-        "GlobalAveragePool"  : LAYER_TYPE.AveragePooling,
-        "AveragePool"        : LAYER_TYPE.AveragePooling,
-        "Add"       : LAYER_TYPE.Eltwise,
-        "Mul"       : LAYER_TYPE.Eltwise,
-        "Cast"      : LAYER_TYPE.Cast,
-        "Clip"      : LAYER_TYPE.Clip,
-        "Shape"     : LAYER_TYPE.Shape,
-        "Squeeze"   : LAYER_TYPE.Squeeze,
-=======
         # operations
         "Conv" : LAYER_TYPE.Convolution,
         "Gemm" : LAYER_TYPE.InnerProduct,
@@ -157,7 +93,6 @@
         "Softmax" : LAYER_TYPE.NOP, # TODO: move to CPU
         "Dropout" : LAYER_TYPE.Dropout,
         # shape operations
->>>>>>> 7541cd06
         "Transpose" : LAYER_TYPE.Transpose,
         "Squeeze" : LAYER_TYPE.Squeeze,
         "Cast" : LAYER_TYPE.Cast,
