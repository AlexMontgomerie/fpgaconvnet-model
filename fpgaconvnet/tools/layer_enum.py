from enum import Enum
import fpgaconvnet.proto.fpgaconvnet_pb2 as fpgaconvnet_pb2

# Get enumeration from:
#   https://github.com/BVLC/caffe/blob/master/src/caffe/proto/caffe.proto
class LAYER_TYPE(Enum):
    Concat       =3
    Convolution  =4
    Dropout      =6
    InnerProduct =14
    LRN          =15
    Pooling      =17
    ReLU         =18
    Sigmoid      =19
    Softmax      =20
    LogSoftmax   =21
    Split        =22
    EltWise      =25
    # Not Enumerated
    BatchNorm = 40
    Scale     = 41
    Merge     = 42
    Squeeze   = 43
    Transpose = 44
    Flatten   = 45
    Cast      = 46
    Clip      = 47
    Shape     = 48
    GlobalPooling = 49
<<<<<<< HEAD
    HardSigmoid  = 50
    HardSwish    = 51 
    Reshape = 52
    NOP     = 53
=======
    SiLU        = 50 # i.e. Swish
    Reshape     = 51
    NOP         = 52
    LeakyReLU   = 53
    Resize      = 54
>>>>>>> 0df1773e

    @classmethod
    def get_type(cls, t):
        if type(t) is str:
            return cls[t]
        elif type(t) is int:
            return cls(t)

def to_proto_layer_type(layer_type):
    layer_types = {
        LAYER_TYPE.Convolution      : fpgaconvnet_pb2.layer.layer_type.CONVOLUTION,
        LAYER_TYPE.InnerProduct     : fpgaconvnet_pb2.layer.layer_type.INNER_PRODUCT,
        LAYER_TYPE.Pooling          : fpgaconvnet_pb2.layer.layer_type.POOLING,
        LAYER_TYPE.GlobalPooling    : fpgaconvnet_pb2.layer.layer_type.AVERAGE_POOLING,
        LAYER_TYPE.ReLU             : fpgaconvnet_pb2.layer.layer_type.ACTIVATION,
        LAYER_TYPE.Sigmoid          : fpgaconvnet_pb2.layer.layer_type.ACTIVATION,
        LAYER_TYPE.HardSigmoid      : fpgaconvnet_pb2.layer.layer_type.ACTIVATION,
        LAYER_TYPE.HardSwish        : fpgaconvnet_pb2.layer.layer_type.ACTIVATION,
        LAYER_TYPE.Squeeze          : fpgaconvnet_pb2.layer.layer_type.SQUEEZE,
        LAYER_TYPE.Concat           : fpgaconvnet_pb2.layer.layer_type.CONCAT,
        LAYER_TYPE.BatchNorm        : fpgaconvnet_pb2.layer.layer_type.BATCH_NORM,
        LAYER_TYPE.Split            : fpgaconvnet_pb2.layer.layer_type.SPLIT,
        LAYER_TYPE.EltWise          : fpgaconvnet_pb2.layer.layer_type.ELTWISE,
        LAYER_TYPE.NOP              : fpgaconvnet_pb2.layer.layer_type.SQUEEZE
    }
    return layer_types.get(layer_type, lambda: "Invalid Layer Type")

def from_proto_layer_type(layer_type):
    layer_types = {
        fpgaconvnet_pb2.layer.layer_type.CONVOLUTION        : LAYER_TYPE.Convolution,
        fpgaconvnet_pb2.layer.layer_type.INNER_PRODUCT      : LAYER_TYPE.InnerProduct,
        fpgaconvnet_pb2.layer.layer_type.POOLING            : LAYER_TYPE.Pooling,
        fpgaconvnet_pb2.layer.layer_type.AVERAGE_POOLING    : LAYER_TYPE.GlobalPooling,
        fpgaconvnet_pb2.layer.layer_type.ACTIVATION         : [LAYER_TYPE.ReLU, LAYER_TYPE.Sigmoid, LAYER_TYPE.HardSigmoid, LAYER_TYPE.HardSwish],
        fpgaconvnet_pb2.layer.layer_type.SQUEEZE            : LAYER_TYPE.Squeeze,
        fpgaconvnet_pb2.layer.layer_type.CONCAT             : LAYER_TYPE.Concat,
        fpgaconvnet_pb2.layer.layer_type.BATCH_NORM         : LAYER_TYPE.BatchNorm,
        fpgaconvnet_pb2.layer.layer_type.SPLIT              : LAYER_TYPE.Split,
        fpgaconvnet_pb2.layer.layer_type.ELTWISE            : LAYER_TYPE.EltWise
    }
    return layer_types.get(layer_type, lambda: "Invalid Layer Type")

def from_onnx_op_type(op_type):
    layer_types = {
        # operations
        "Conv" : LAYER_TYPE.Convolution,
        "Gemm" : LAYER_TYPE.InnerProduct,
        "MatMul" : LAYER_TYPE.InnerProduct,
        "MaxPool" : LAYER_TYPE.Pooling,
        "GlobalPool" : LAYER_TYPE.GlobalPooling,
        "BatchNormalization" : LAYER_TYPE.BatchNorm,
        "LRN" : LAYER_TYPE.LRN,
        "GlobalAveragePool" : LAYER_TYPE.GlobalPooling,
        "GlobalMaxPool" : LAYER_TYPE.GlobalPooling, # TODO
        # branching nodes
        "Add" : LAYER_TYPE.EltWise,
        "Mul" : LAYER_TYPE.EltWise,
        "Concat" : LAYER_TYPE.Concat,
        # Activations
        "LeakyRelu" : LAYER_TYPE.ReLU,
        "Relu" : LAYER_TYPE.ReLU,
        "Clip" : LAYER_TYPE.ReLU, # TODO: implement
        "Sigmoid" : LAYER_TYPE.Sigmoid, # TODO: implement
        "HardSigmoid" : LAYER_TYPE.HardSigmoid, # TODO: implement
        "HardSwish" : LAYER_TYPE.HardSwish, # TODO: implement
        "Softmax" : LAYER_TYPE.NOP, # TODO: move to CPU
        "LogSoftmax" : LAYER_TYPE.NOP, # TODO: move to CPU
        "Dropout" : LAYER_TYPE.Dropout,
        # shape operations
        "Transpose" : LAYER_TYPE.Transpose,
        "Squeeze" : LAYER_TYPE.Squeeze,
        "Cast" : LAYER_TYPE.Cast,
        "Flatten" : LAYER_TYPE.NOP, # NOTE: only "shape" layer supported
        "Reshape" : LAYER_TYPE.Reshape,
        "Shape" : LAYER_TYPE.Shape,
        "Resize" : LAYER_TYPE.NOP,
        "Split" : LAYER_TYPE.NOP,
    }

    return layer_types.get(op_type, lambda: TypeError)

def from_cfg_type(op_type):
    if op_type == "*":
        return "*"
    elif op_type == "Split":
        return LAYER_TYPE.Split
    elif op_type == "Add" or op_type == "Mul":
        return op_type.lower()
    else:
        return from_onnx_op_type(op_type)<|MERGE_RESOLUTION|>--- conflicted
+++ resolved
@@ -27,18 +27,12 @@
     Clip      = 47
     Shape     = 48
     GlobalPooling = 49
-<<<<<<< HEAD
     HardSigmoid  = 50
     HardSwish    = 51 
     Reshape = 52
     NOP     = 53
-=======
-    SiLU        = 50 # i.e. Swish
-    Reshape     = 51
-    NOP         = 52
-    LeakyReLU   = 53
-    Resize      = 54
->>>>>>> 0df1773e
+    LeakyReLU   = 54
+    Resize      = 55
 
     @classmethod
     def get_type(cls, t):
