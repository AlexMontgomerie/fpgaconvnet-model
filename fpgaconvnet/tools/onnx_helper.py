--- conflicted
+++ resolved
@@ -287,17 +287,6 @@
     # return the new model
     return model
 
-<<<<<<< HEAD
-=======
-def convert_pool_to_global_pool(model):
-    # iterate over nodes in the graph
-    for index, node in enumerate(model.graph.node):
-        if node.op_type == "AveragePool":
-            pass
-    # return the new model
-    return model
-
->>>>>>> 11a85e2d
 def remove_transpose_reshape(model):
     # iterate over nodes in the graph
     for index, node in enumerate(model.graph.node):
@@ -335,107 +324,3 @@
 
     # return the new model
     return model
-
-def remove_channel_first_transpose(model):
-    # iterate over nodes in the graph
-    for index, node in enumerate(model.graph.node):
-
-        # find transpose nodes
-        if node.op_type !=  "Transpose":
-            continue
-
-        # get the previous shape
-        input_shape = get_input_shape(model, node.input[0])
-
-        # must be 3d featuremap
-        if len(input_shape) != 4:
-            continue
-<<<<<<< HEAD
-
-        # spatial dimensions must be 1
-        if input_shape[2] != 1 or input_shape[3] != 1:
-            continue
-
-        # check the attributes of the transpose
-        if node.attribute[0].ints != [0, 2, 3, 1]:
-            continue
-
-        # get the next node
-        next_node = next(filter(lambda x: x.input[0] == node.output[0], model.graph.node))
-
-        # finally, remove transpose and reshape node
-        model.graph.node.remove(node)
-
-        # connect node and Gemm node together
-        next_node.input[0] = node.input[0]
-
-    # return the new model
-    return model
-
-def remove_channel_first_reshape(model):
-    # iterate over nodes in the graph
-    for index, node in enumerate(model.graph.node):
-
-        # find transpose nodes
-        if node.op_type !=  "Reshape":
-            continue
-
-=======
-
-        # spatial dimensions must be 1
-        if input_shape[2] != 1 or input_shape[3] != 1:
-            continue
-
-        # check the attributes of the transpose
-        if node.attribute[0].ints != [0, 2, 3, 1]:
-            continue
-
-        # get the next node
-        next_node = next(filter(lambda x: x.input[0] == node.output[0], model.graph.node))
-
-        # finally, remove transpose and reshape node
-        model.graph.node.remove(node)
-
-        # connect node and Gemm node together
-        next_node.input[0] = node.input[0]
-
-    # return the new model
-    return model
-
-def remove_channel_first_reshape(model):
-    # iterate over nodes in the graph
-    for index, node in enumerate(model.graph.node):
-
-        # find transpose nodes
-        if node.op_type !=  "Reshape":
-            continue
-
->>>>>>> 11a85e2d
-        # get the previous shape
-        input_shape = get_input_shape(model, node.input[0])
-
-        # must be 3d featuremap
-        if len(input_shape) != 4:
-            continue
-
-        # spatial dimensions must be 1
-        if input_shape[2] != 1 or input_shape[3] != 1:
-            continue
-
-        # check reshape input
-        reshape_shape = get_model_initializer(model, node.input[1])
-        if reshape_shape[0] != -1 or reshape_shape.shape != (2,):
-            continue
-
-        # get the next node
-        next_node = next(filter(lambda x: x.input[0] == node.output[0], model.graph.node))
-
-        # finally, remove transpose and reshape node
-        model.graph.node.remove(node)
-
-        # connect node and Gemm node together
-        next_node.input[0] = node.input[0]
-
-    # return the new model
-    return model
-
