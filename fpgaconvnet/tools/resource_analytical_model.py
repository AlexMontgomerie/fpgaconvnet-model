--- conflicted
+++ resolved
@@ -37,11 +37,7 @@
                 bisect.bisect_right(sorted(list(BRAM_CONF_WIDTH.keys())), width)]
 
     # get the depth for the bram
-<<<<<<< HEAD
-    bram_width = BRAM_CONF_DEPTH[bram_depth]
-=======
     bram_depth = BRAM_CONF_WIDTH[bram_width]
->>>>>>> 0eb419c2
 
     # return the ceiling
     return repeated_bram*math.ceil(depth/bram_depth)
