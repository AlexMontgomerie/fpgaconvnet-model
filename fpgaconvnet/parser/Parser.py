--- conflicted
+++ resolved
@@ -371,11 +371,7 @@
                     graph.add_edge(*edge)
 
             # add partition
-<<<<<<< HEAD
             new_partition = Partition(graph, port_width=net.platform.port_width, batch_size=partition.batch_size)
-=======
-            new_partition = Partition(graph)
->>>>>>> 1f1f0b1e
 
             # update partition attributes
             new_partition.wr_factor = int(partition.weights_reloading_factor)
