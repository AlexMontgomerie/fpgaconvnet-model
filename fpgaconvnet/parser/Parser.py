--- conflicted
+++ resolved
@@ -30,12 +30,9 @@
 from fpgaconvnet.parser.onnx.parse import *
 from fpgaconvnet.parser.prototxt.parse import *
 
-<<<<<<< HEAD
+
 from fpgaconvnet.parser.quant.int import get_scale_shift_node
-=======
-from fpgaconvnet.parser.onnx.parse import ParseOnnxConvNode, ParseOnnxInnerProductNode, ParseOnnxPoolingNode, ParseOnnxGlobalPoolingNode, ParseOnnxEltWiseNode, ParseOnnxReLUNode, ParseOnnxThresholdedReLUNode, ParseOnnxActivationNode, ParseOnnxNOPNode
-from fpgaconvnet.parser.prototxt.parse import ParsePrototxtConvNode, ParsePrototxtInnerProductNode, ParsePrototxtPoolingNode, ParsePrototxtGlobalPoolingNode, ParsePrototxtEltWiseNode, ParsePrototxtReLUNode, ParsePrototxtThresholdedReLUNode, ParsePrototxtSqueezeNode, ParsePrototxtSplitNode
->>>>>>> ea4bcc0a
+
 
 from google.protobuf import json_format
 import fpgaconvnet.proto.fpgaconvnet_pb2
@@ -174,13 +171,8 @@
             LAYER_TYPE.Pooling: ParseOnnxPoolingNode,
             LAYER_TYPE.GlobalPooling: ParseOnnxGlobalPoolingNode,
             LAYER_TYPE.EltWise: ParseOnnxEltWiseNode,
-<<<<<<< HEAD
             LAYER_TYPE.Concat: ParseOnnxConcatNode,
-            LAYER_TYPE.ReLU: ParseOnnxActivationNode,
-=======
-            LAYER_TYPE.ReLU: ParseOnnxReLUNode,
             LAYER_TYPE.ThresholdedReLU: ParseOnnxThresholdedReLUNode,
->>>>>>> ea4bcc0a
             LAYER_TYPE.Sigmoid: ParseOnnxActivationNode,
             LAYER_TYPE.ReSize: ParseOnnxReSizeNode,
             LAYER_TYPE.Concat: ParseOnnxConcatNode,
@@ -344,15 +336,7 @@
         # get the node type
         node_type = from_proto_layer_type(node.type)
 
-<<<<<<< HEAD
-=======
-        # todo: fix activation layer
-        if node_type == [LAYER_TYPE.ReLU, LAYER_TYPE.Sigmoid, LAYER_TYPE.SiLU]:
-            node_type = LAYER_TYPE.ReLU
-
-        
-
->>>>>>> ea4bcc0a
+
         # try converter
         try:
             return converter[node_type](node, backend=self.backend,
