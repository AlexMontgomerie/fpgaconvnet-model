--- conflicted
+++ resolved
@@ -173,12 +173,8 @@
             LAYER_TYPE.Pooling: ParseOnnxPoolingNode,
             LAYER_TYPE.GlobalPooling: ParseOnnxGlobalPoolingNode,
             LAYER_TYPE.EltWise: ParseOnnxEltWiseNode,
-<<<<<<< HEAD
+            LAYER_TYPE.Concat: ParseOnnxConcatNode,
             LAYER_TYPE.ReLU: ParseOnnxActivationNode,
-=======
-            LAYER_TYPE.Concat: ParseOnnxConcatNode,
-            LAYER_TYPE.ReLU: ParseOnnxReLUNode,
->>>>>>> 0df1773e
             LAYER_TYPE.Sigmoid: ParseOnnxActivationNode,
             LAYER_TYPE.HardSigmoid: ParseOnnxActivationNode,
             LAYER_TYPE.HardSwish: ParseOnnxActivationNode,
