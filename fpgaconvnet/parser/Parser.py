import copy
import sys
import importlib
import os
import random

from graphviz import Digraph
import networkx as nx
import onnx
from onnxsim import simplify
import onnx.numpy_helper
import onnx.utils
import onnxoptimizer as optimizer
import pydot
import numpy as np

import fpgaconvnet.tools.graphs as graphs

import fpgaconvnet.parser.onnx.helper as onnx_helper
import fpgaconvnet.parser.onnx.parse as onnx_parse
import fpgaconvnet.parser.onnx.passes as onnx_passes

from fpgaconvnet.tools.layer_enum import LAYER_TYPE, from_onnx_op_type

from fpgaconvnet.parser.onnx.parse import *

class Parser:

    def __init__(self):

        # passes for onnx optimizer
        self.onnxoptimizer_passes = [
            # "fuse_bn_into_conv",
            "fuse_consecutive_transposes",
            "fuse_transpose_into_gemm",
            "fuse_matmul_add_bias_into_gemm",
            "set_unique_name_for_nodes",
        ]

        # minimum supported opset version
        self.onnx_opset_version = 12

        # set the backend string
        self.backend = "hls"

        # quantisation mode [ float, QDQ, BFP, config ]
        self.quant_mode = "fake_float"

        # batch size
        self.batch_size = 1

    def optimize_onnx(self, model, passes):
        model_opt = model
        for opt_pass in passes:
            model_opt = getattr(onnx_passes, opt_pass)(model_opt)
        return model_opt

    def load_onnx_model(self, onnx_filepath):

        # load onnx model
        model = onnx.load(onnx_filepath)

        # update model's batch size
        model = onnx_helper.update_batch_size(model, self.batch_size)

        # simplify model
        model_opt, _ = simplify(model)
        # model_opt, _ = (model, False)

        # validate model
        onnx.checker.check_model(model_opt)

        # # check opset version
        # assert model.opset_import.version >= self.opset_version, f"ONNX Operator version {model.opset_import.version} not supported!"

        # remove doc strings
        onnx.helper.strip_doc_string(model_opt)

        # add inputs from initializers
        onnx_helper.add_input_from_initializer(model_opt) #Seems to be necessary for conv layers from pytorch (at least)

        # perform onnx optimization passes
        model_opt = optimizer.optimize(model_opt,
                passes=self.onnxoptimizer_passes)

        # infer shapes before manual optimisations
        model_opt = onnx.shape_inference.infer_shapes(model_opt)

        # perform fpgaconvnet-based optimization passes
        model_opt = self.optimize_onnx(model_opt,
<<<<<<< HEAD
                ["convert_matmul_to_gemm", "remove_redundant_pooling",
                    "make_clip_min_max_scalar", "remove_training_nodes",
                    "convert_pool_to_global_pool", "convert_reshape_to_flatten",
                    "convert_transpose_flatten_gemm_to_flatten_gemm",
                    "rename_all_nodes"])
=======
                ["absorb_quantise",
                 "convert_matmul_to_gemm", "remove_redundant_pooling",
                 "make_clip_min_max_scalar", "remove_training_nodes",
                 "convert_pool_to_global_pool", "convert_reshape_to_flatten",
                 "convert_transpose_flatten_gemm_to_flatten_gemm"
                ])
>>>>>>> 8810d981

        # infer shapes of optimised model
        try:
            self.model_opt = onnx.shape_inference.infer_shapes(model_opt)
        except onnx.onnx_cpp2py_export.shape_inference.InferenceError:
            # "absorb_quantise" may convert int8 to float
            pass

        # onnx.save(model_opt, "model_opt.onnx")

        # check optimized model
        onnx.checker.check_model(model_opt)

        # check that models are equivalent
        onnx_helper.check_model_equivalence(model, model_opt)

        return model_opt

    def get_hardware_from_onnx_node(self, graph, node):

        # register converters
        converter = {
            LAYER_TYPE.Convolution: ParseOnnxConvNode,
            LAYER_TYPE.InnerProduct: ParseOnnxInnerProductNode,
            LAYER_TYPE.Pooling: ParseOnnxPoolingNode,
            LAYER_TYPE.AveragePooling: ParseOnnxAveragePoolingNode,
            LAYER_TYPE.EltWise: ParseOnnxEltWiseNode,
            LAYER_TYPE.ReLU: ParseOnnxReLUNode,
            LAYER_TYPE.NOP: ParseOnnxNOPNode,
        }

        # get the node type
        node_type = from_onnx_op_type(node.op_type)
        # try converter
        try:
            return converter[node_type](graph, node, backend=self.backend)
        except KeyError:
            raise TypeError(f"{node_type} not supported, exiting now")

    def onnx_to_fpgaconvnet(self, onnx_filepath):

        # load the onnx model
        onnx_model = self.load_onnx_model(onnx_filepath)
        # onnx_model = onnx.load(onnx_filepath)

        # create a networkx graph
        graph = nx.DiGraph()

        # add nodes from onnx to the graph
        for node in onnx_model.graph.node:

            # get the hardware for the node
            hardware = self.get_hardware_from_onnx_node(
                    onnx_model.graph, node)

            # add node to graph
            graph.add_node(hardware.name,
                    **hardware.get_node_info())

            # get edges from the hardware
            for edge in hardware.get_edges_in(onnx_model):
                graph.add_edge(*edge)

        # return the graph
        return onnx_model, graph

    def prototxt_to_fpgaconvnet(self, proto_filepath):
        pass

    def rename_graph(self):
        pass

if __name__ == "__main__":

    p = Parser()

    # print("parsing alexnet")
    # p.onnx_to_fpgaconvnet("../samo/models/alexnet.onnx")

    # print("Keras-converted models:")
    # print(f" - parsing cnv")
    # p.onnx_to_fpgaconvnet(f"models/from_keras/cnv.onnx")
    # print(f" - parsing mpcnn")
    # p.onnx_to_fpgaconvnet(f"models/from_keras/mpcnn.onnx")
    # print(f" - parsing sfc")
    # p.onnx_to_fpgaconvnet(f"models/from_keras/sfc.onnx")
    # print(f" - parsing vgg11")
    # p.onnx_to_fpgaconvnet(f"models/from_keras/vgg11.onnx")
    print(f" - parsing resnet18")
    model, graph = p.onnx_to_fpgaconvnet(f"models/dscnn_quant.onnx")

    # for model in os.listdir("models/from_keras/"):
    #     print(f" - parsing {model}")
    #     p.onnx_to_fpgaconvnet(f"models/from_keras/{model}")

    # print("Pytorch-converted models:")
    # print(f" - parsing alexnet_cifar")
    # p.onnx_to_fpgaconvnet(f"models/from_pytorch/alexnet_cifar.onnx")
    # print(f" - parsing vgg16_cifar")
    # p.onnx_to_fpgaconvnet(f"models/from_pytorch/vgg16_cifar.onnx")

    # print("Pytorch-converted models:")
    # for model in os.listdir("models/from_pytorch/"):
    #     print(f" - parsing {model}")
    #     p.onnx_to_fpgaconvnet(f"models/from_pytorch/{model}")

    print("ONNX model zoo models:")
    # print(f" - parsing vgg16")
    # p.onnx_to_fpgaconvnet(f"models/from_onnx_model_zoo/vgg16-12.onnx")
    # print(f" - parsing mobilenetv2")
    # p.onnx_to_fpgaconvnet(f"models/from_onnx_model_zoo/mobilenetv2-12.onnx")
    # print(f" - parsing resnet18")
    # p.onnx_to_fpgaconvnet(f"models/from_onnx_model_zoo/resnet18-12.onnx")

    # print("ONNX model zoo models:")
    # for model in os.listdir("models/from_onnx_model_zoo/"):
    #     print(f" - parsing {model}")
    #     p.onnx_to_fpgaconvnet(f"models/from_onnx_model_zoo/{model}")

    # print("3D models:")
    # print(f" - parsing x3d_m")
    # p.onnx_to_fpgaconvnet(f"models/3d/x3d_m.onnx")
    # print(f" - parsing mobilenetv2")
    # p.onnx_to_fpgaconvnet(f"models/from_onnx_model_zoo/mobilenetv2-12.onnx")

    # print("ONNX model zoo models:")
    # for model in os.listdir("models/from_onnx_model_zoo/"):
    #     print(f" - parsing {model}")
    #     p.onnx_to_fpgaconvnet(f"models/from_onnx_model_zoo/{model}")

<|MERGE_RESOLUTION|>--- conflicted
+++ resolved
@@ -37,6 +37,19 @@
             "set_unique_name_for_nodes",
         ]
 
+        # passes for fpgaconvnet onnx optimizer
+        self.fpgaconvnet_onnx_passes = [
+            "absorb_quantise",
+            "convert_matmul_to_gemm",
+            "remove_redundant_pooling",
+            "make_clip_min_max_scalar",
+            "remove_training_nodes",
+            "convert_pool_to_global_pool",
+            "convert_reshape_to_flatten",
+            "convert_transpose_flatten_gemm_to_flatten_gemm",
+            "rename_all_nodes"
+        ]
+
         # minimum supported opset version
         self.onnx_opset_version = 12
 
@@ -87,21 +100,7 @@
         model_opt = onnx.shape_inference.infer_shapes(model_opt)
 
         # perform fpgaconvnet-based optimization passes
-        model_opt = self.optimize_onnx(model_opt,
-<<<<<<< HEAD
-                ["convert_matmul_to_gemm", "remove_redundant_pooling",
-                    "make_clip_min_max_scalar", "remove_training_nodes",
-                    "convert_pool_to_global_pool", "convert_reshape_to_flatten",
-                    "convert_transpose_flatten_gemm_to_flatten_gemm",
-                    "rename_all_nodes"])
-=======
-                ["absorb_quantise",
-                 "convert_matmul_to_gemm", "remove_redundant_pooling",
-                 "make_clip_min_max_scalar", "remove_training_nodes",
-                 "convert_pool_to_global_pool", "convert_reshape_to_flatten",
-                 "convert_transpose_flatten_gemm_to_flatten_gemm"
-                ])
->>>>>>> 8810d981
+        model_opt = self.optimize_onnx(model_opt, self.fpgaconvnet_onnx_passes)
 
         # infer shapes of optimised model
         try:
