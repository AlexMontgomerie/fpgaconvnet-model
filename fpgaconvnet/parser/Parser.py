--- conflicted
+++ resolved
@@ -27,13 +27,8 @@
 
 from fpgaconvnet.tools.layer_enum import LAYER_TYPE, from_onnx_op_type, from_proto_layer_type
 
-<<<<<<< HEAD
-from fpgaconvnet.parser.onnx.parse import ParseOnnxConvNode, ParseOnnxInnerProductNode, ParseOnnxPoolingNode, ParseOnnxGlobalPoolingNode, ParseOnnxEltWiseNode, ParseOnnxReLUNode, ParseOnnxActivationNode, ParseOnnxNOPNode, ParseOnnxReSizeNode, ParseOnnxSiLUNode, ParseOnnxConcatNode
-from fpgaconvnet.parser.prototxt.parse import ParsePrototxtConvNode, ParsePrototxtInnerProductNode, ParsePrototxtPoolingNode, ParsePrototxtGlobalPoolingNode, ParsePrototxtEltWiseNode, ParsePrototxtReLUNode, ParsePrototxtSqueezeNode, ParsePrototxtSplitNode
-=======
 from fpgaconvnet.parser.onnx.parse import *
 from fpgaconvnet.parser.prototxt.parse import *
->>>>>>> 5eb271ba
 
 from fpgaconvnet.parser.quant.int import get_scale_shift_node
 
@@ -76,11 +71,7 @@
         # passes for fpgaconvnet onnx optimizer
         self.fpgaconvnet_pre_onnx_passes = [
             # "absorb_quantise",
-<<<<<<< HEAD
             "convert_to_version_15",
-=======
-            # "convert_to_version_14",
->>>>>>> 5eb271ba
             "fuse_mul_add_into_bn",
         ]
 
@@ -185,14 +176,10 @@
             LAYER_TYPE.Concat: ParseOnnxConcatNode,
             LAYER_TYPE.ReLU: ParseOnnxActivationNode,
             LAYER_TYPE.Sigmoid: ParseOnnxActivationNode,
-<<<<<<< HEAD
-            LAYER_TYPE.SiLU: ParseOnnxSiLUNode,
             LAYER_TYPE.ReSize: ParseOnnxReSizeNode,
             LAYER_TYPE.Concat: ParseOnnxConcatNode,
-=======
             LAYER_TYPE.HardSigmoid: ParseOnnxActivationNode,
             LAYER_TYPE.HardSwish: ParseOnnxActivationNode,
->>>>>>> 5eb271ba
             LAYER_TYPE.NOP: ParseOnnxNOPNode,
         }
 
