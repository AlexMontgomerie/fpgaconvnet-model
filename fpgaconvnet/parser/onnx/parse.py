import importlib
from dataclasses import dataclass

<<<<<<< HEAD
import numpy as np
import onnx

import fpgaconvnet.parser.onnx.helper as onnx_helper
from fpgaconvnet.data_types import FixedPoint
from fpgaconvnet.models.layers import *
from fpgaconvnet.tools.layer_enum import LAYER_TYPE, from_onnx_op_type
=======
import fpgaconvnet.parser.onnx.helper as onnx_helper
import numpy as np
from fpgaconvnet.data_types import FixedPoint
from fpgaconvnet.models.layers import *
from fpgaconvnet.tools.layer_enum import LAYER_TYPE, from_onnx_op_type

import onnx

>>>>>>> 5779339e


class ParseOnnxNode:

    def __init__(self, graph, n, quant_format, dimensionality=2, backend="chisel", regression_model="linear_regression", convert_gemm_to_conv=False):

        # refrence of the graph
        self.graph = graph

        # quantisation format
        self.quant_format = quant_format

        # model dimensionality
        self.dimensionality = dimensionality

        # save node
        self.node = n

        # backend string
        self.backend = backend

        # regression model
        self.regression_model = regression_model

        # get name of node
        self.name = onnx_helper.format_onnx_name(n)

        # get the layer type
        self.layer_type = from_onnx_op_type(n.op_type)

        # get inputs and outputs
        all_tensors = [ *graph.input, *graph.output, *graph.value_info, *graph.initializer ]
        self.inputs = [ next(filter(lambda x: x.name == i, all_tensors)) for i in n.input ]
        self.outputs = [ next(filter(lambda x: x.name == i, all_tensors)) for i in n.output]

        # input and output shape
        self.input_shape = [ x.dim_value for x in self.inputs[0].type.tensor_type.shape.dim ]
        self.output_shape = [ x.dim_value for x in self.outputs[0].type.tensor_type.shape.dim ]

        # get attributes
        self.attr = onnx_helper.format_attr(n.attribute)

        # flag to convert gemm nodes to convolution
        self.convert_gemm_to_conv = convert_gemm_to_conv

        # stats for encoding weights and activations
        self.attr.setdefault("input_compression_ratio", [1.0]*len(self.inputs))
        self.attr.setdefault("output_compression_ratio", [1.0]*len(self.outputs))
        self.attr.setdefault("weight_compression_ratio", [1.0])

        # get hardware
        self.hw = self.get_hardware()

    def get_hardware(self):
        raise TypeError(f"{self.layer_type} not implemented!")

    def get_node_info(self):
        return {
            "type" : self.layer_type,
            "onnx_node": self.node.name,
            "onnx_input": list(self.node.input),
            "onnx_output": list(self.node.output),
            "attr" : self.attr,
            "hw" : self.hw
        }

    def apply_config_quantisation(self, config):
        if "layers" in config: # per-layer specification
            pass # TODO:
        else:
            # get the data type configuration
            width = config["data"]["width"]
            binary_point = config["data"].get("binary_point", width//2)
            # update hardware
            self.hw.data_width = width

    def apply_QDQ_quantisation(self): #TODO
        """
        Takes the LinearQuant and Linear DeQuant from the graph, and
        infers the fixed point widths from this. Might still need to
        give the widths (bare minimum)
        """
        pass

    def apply_QCDQ_quantisation(self): #TODO
        """
        same as above, but uses a clipping node aswell to get the width
        """
        pass

    def get_edges_in(self, model):
        try:
            prev_node = next(filter(
                lambda x: self.node.input[0] in x.output, model.graph.node))
            return [(onnx_helper.format_onnx_name(prev_node), self.name)]
        except StopIteration:
            return []

class ParseOnnxConvNode(ParseOnnxNode):

    def get_hardware(self):

        # default attributes
        if self.dimensionality == 2:
            self.attr.setdefault("group", 1)
            self.attr.setdefault("strides", [1,1])
            self.attr.setdefault("pads", [0,0,0,0])
            self.attr.setdefault("dilations", [1,1])
            self.attr.setdefault("channel_sparsity_hist", [])
        else:
            self.attr.setdefault("group", 1)
            self.attr.setdefault("strides", [1,1,1])
            self.attr.setdefault("pads", [0,0,0,0,0,0])
            self.attr.setdefault("dilations", [1,1,1])
            self.attr.setdefault("channel_sparsity_hist", [])

        # sparsity check
        if len(self.attr["channel_sparsity_hist"]) == 0:
            type_flag = "dense"
        else:
            assert len(self.attr["channel_sparsity_hist"]) == self.input_shape[1]*(self.attr["kernel_shape"][0]*self.attr["kernel_shape"][1]+1)
            assert np.max(self.attr["channel_sparsity_hist"]) <= 1.0, "histogram values should be normalized"
            channel_sparsity_hist = np.array(self.attr["channel_sparsity_hist"]).reshape(self.input_shape[1],-1)
            channel_sparsity_avg = np.sum(channel_sparsity_hist * np.arange(0,self.attr["kernel_shape"][0]*self.attr["kernel_shape"][1]+1) / (self.attr["kernel_shape"][0]*self.attr["kernel_shape"][1]), axis=1)
            layer_sparsity_avg = np.mean(channel_sparsity_avg)
            if layer_sparsity_avg < 0.1:
                type_flag = "dense" # sparsity is too small, use dense instead
            elif self.attr["kernel_shape"][0] == 1 and self.attr["kernel_shape"][1] == 1:
                type_flag = "pointwise_sparse"
            else:
                type_flag = "sparse"

        # return hardware
        if self.dimensionality == 2:
            if type_flag == "dense":
                return ConvolutionLayer(
                    self.output_shape[1],
                    self.input_shape[2],
                    self.input_shape[3],
                    self.input_shape[1],
                    kernel_rows=self.attr["kernel_shape"][0],
                    kernel_cols=self.attr["kernel_shape"][1],
                    stride_rows=self.attr["strides"][0],
                    stride_cols=self.attr["strides"][1],
                    pad_top     = self.attr["pads"][0],
                    pad_left    = self.attr["pads"][1],
                    pad_bottom  = self.attr["pads"][2],
                    pad_right   = self.attr["pads"][3],
                    groups = self.attr["group"],
                    input_t  = FixedPoint(self.quant_format["input_t"]["width"],
                        self.quant_format["input_t"]["binary_point"]),
                    output_t = FixedPoint(self.quant_format["output_t"]["width"],
                        self.quant_format["output_t"]["binary_point"]),
                    weight_t = FixedPoint(self.quant_format["weight_t"]["width"],
                        self.quant_format["weight_t"]["binary_point"]),
                    acc_t    = FixedPoint(self.quant_format["acc_t"]["width"],
                        self.quant_format["acc_t"]["binary_point"]),
                    has_bias = len(self.inputs) == 3,
                    block_floating_point = self.quant_format["block_floating_point"],
                    backend=self.backend,
                    regression_model=self.regression_model,
                    input_compression_ratio = self.attr["input_compression_ratio"],
                    output_compression_ratio = self.attr["output_compression_ratio"],
                    weight_compression_ratio = self.attr["weight_compression_ratio"]
                )
            elif type_flag == "sparse":
                return ConvolutionSparseLayer(
                    self.output_shape[1],
                    self.input_shape[2],
                    self.input_shape[3],
                    self.input_shape[1],
                    kernel_rows=self.attr["kernel_shape"][0],
                    kernel_cols=self.attr["kernel_shape"][1],
                    stride_rows=self.attr["strides"][0],
                    stride_cols=self.attr["strides"][1],
                    pad_top     = self.attr["pads"][0],
                    pad_left    = self.attr["pads"][1],
                    pad_bottom  = self.attr["pads"][2],
                    pad_right   = self.attr["pads"][3],
                    groups = self.attr["group"],
                    input_t  = FixedPoint(self.quant_format["input_t"]["width"],
                        self.quant_format["input_t"]["binary_point"]),
                    output_t = FixedPoint(self.quant_format["output_t"]["width"],
                        self.quant_format["output_t"]["binary_point"]),
                    weight_t = FixedPoint(self.quant_format["weight_t"]["width"],
                        self.quant_format["weight_t"]["binary_point"]),
                    acc_t    = FixedPoint(self.quant_format["acc_t"]["width"],
                        self.quant_format["acc_t"]["binary_point"]),
                    has_bias = len(self.inputs) == 3,
                    channel_sparsity_hist = channel_sparsity_hist.flatten(),
                    skip_all_zero_window = True,
                    block_floating_point = self.quant_format["block_floating_point"],
                    backend=self.backend,
<<<<<<< HEAD
                    regression_model=self.regression_model
=======
                    regression_model=self.regression_model,
                    input_compression_ratio = self.attr["input_compression_ratio"],
                    output_compression_ratio = self.attr["output_compression_ratio"],
                    weight_compression_ratio = self.attr["weight_compression_ratio"]
>>>>>>> 5779339e
                )
            elif type_flag == "pointwise_sparse":
                return ConvolutionPointwiseSparseLayer(
                    self.output_shape[1],
                    self.input_shape[2],
                    self.input_shape[3],
                    self.input_shape[1],
                    stride_rows=self.attr["strides"][0],
                    stride_cols=self.attr["strides"][1],
                    pad_top     = self.attr["pads"][0],
                    pad_left    = self.attr["pads"][1],
                    pad_bottom  = self.attr["pads"][2],
                    pad_right   = self.attr["pads"][3],
                    groups = self.attr["group"],
                    input_t  = FixedPoint(self.quant_format["input_t"]["width"],
                        self.quant_format["input_t"]["binary_point"]),
                    output_t = FixedPoint(self.quant_format["output_t"]["width"],
                        self.quant_format["output_t"]["binary_point"]),
                    weight_t = FixedPoint(self.quant_format["weight_t"]["width"],
                        self.quant_format["weight_t"]["binary_point"]),
                    acc_t    = FixedPoint(self.quant_format["acc_t"]["width"],
                        self.quant_format["acc_t"]["binary_point"]),
                    has_bias = len(self.inputs) == 3,
                    channel_sparsity_avg = channel_sparsity_avg,
                    clusters = 1,
                    block_floating_point = self.quant_format["block_floating_point"],
                    backend=self.backend,
<<<<<<< HEAD
                    regression_model=self.regression_model
=======
                    regression_model=self.regression_model,
                    input_compression_ratio = self.attr["input_compression_ratio"],
                    output_compression_ratio = self.attr["output_compression_ratio"],
                    weight_compression_ratio = self.attr["weight_compression_ratio"]
>>>>>>> 5779339e
                )
        elif self.dimensionality == 3:
            return ConvolutionLayer3D(
                filters=self.output_shape[1],
                rows=self.input_shape[3],
                cols=self.input_shape[4],
                depth=self.input_shape[2],
                channels=self.input_shape[1],
                kernel_rows=self.attr["kernel_shape"][1],
                kernel_cols=self.attr["kernel_shape"][2],
                kernel_depth=self.attr["kernel_shape"][0],
                stride_rows=self.attr["strides"][1],
                stride_cols=self.attr["strides"][2],
                stride_depth=self.attr["strides"][0],
                pad_front   = self.attr["pads"][0],
                pad_top     = self.attr["pads"][1],
                pad_left    = self.attr["pads"][2],
                pad_back    = self.attr["pads"][3],
                pad_bottom  = self.attr["pads"][4],
                pad_right   = self.attr["pads"][5],
                groups = self.attr["group"],
                input_t  = FixedPoint(self.quant_format["input_t"]["width"],
                    self.quant_format["input_t"]["binary_point"]),
                output_t = FixedPoint(self.quant_format["output_t"]["width"],
                    self.quant_format["output_t"]["binary_point"]),
                weight_t = FixedPoint(self.quant_format["weight_t"]["width"],
                    self.quant_format["weight_t"]["binary_point"]),
                acc_t    = FixedPoint(self.quant_format["acc_t"]["width"],
                    self.quant_format["acc_t"]["binary_point"]),
                has_bias = len(self.inputs) == 3,
                backend=self.backend,
                regression_model=self.regression_model,
                input_compression_ratio = self.attr["input_compression_ratio"],
                output_compression_ratio = self.attr["output_compression_ratio"],
                weight_compression_ratio = self.attr["weight_compression_ratio"]
            )
        else:
            raise NotImplementedError(f"dimensionality {self.dimensionality} not supported for ConvolutionLayer")

    def get_node_info(self):
        node_info = ParseOnnxNode.get_node_info(self)
        node_info["inputs"] = {
            "weights" : self.node.input[1],
            "bias" : "" }
        if len(self.node.input) == 3:
            node_info["inputs"]["bias"] = self.node.input[2]
            node_info["hw"].has_bias = True
        return node_info

class ParseOnnxInnerProductNode(ParseOnnxNode):

    def get_hardware(self):

        # default attributes
        if self.dimensionality == 2:
            self.attr.setdefault("group", 1)
            self.attr.setdefault("strides", [1,1])
            self.attr.setdefault("pads", [0,0,0,0])
            self.attr.setdefault("dilations", [1,1])
        else:
            self.attr.setdefault("group", 1)
            self.attr.setdefault("strides", [1,1,1])
            self.attr.setdefault("pads", [0,0,0,0,0,0])
            self.attr.setdefault("dilations", [1,1,1])

        # return hardware
        if not self.convert_gemm_to_conv:
            if self.dimensionality == 2:
                return InnerProductLayer(
                    self.output_shape[1],
                    1, 1,
                    np.prod(self.input_shape[1:]),
                    input_t  = FixedPoint(self.quant_format["input_t"]["width"],
                        self.quant_format["input_t"]["binary_point"]),
                    output_t = FixedPoint(self.quant_format["output_t"]["width"],
                        self.quant_format["output_t"]["binary_point"]),
                    weight_t = FixedPoint(self.quant_format["weight_t"]["width"],
                        self.quant_format["weight_t"]["binary_point"]),
                    acc_t    = FixedPoint(self.quant_format["acc_t"]["width"],
                        self.quant_format["acc_t"]["binary_point"]),
                    has_bias = len(self.inputs) == 3,
                    block_floating_point = self.quant_format["block_floating_point"],
                    backend=self.backend,
                    regression_model=self.regression_model,
                    input_compression_ratio = self.attr["input_compression_ratio"],
                    output_compression_ratio = self.attr["output_compression_ratio"],
                    weight_compression_ratio = self.attr["weight_compression_ratio"]
                )
            elif self.dimensionality == 3:
                return InnerProductLayer3D(
                    self.output_shape[1],
                    1, 1, 1,
                    np.prod(self.input_shape[1:]),
                    input_t  = FixedPoint(self.quant_format["input_t"]["width"],
                        self.quant_format["input_t"]["binary_point"]),
                    output_t = FixedPoint(self.quant_format["output_t"]["width"],
                        self.quant_format["output_t"]["binary_point"]),
                    weight_t = FixedPoint(self.quant_format["weight_t"]["width"],
                        self.quant_format["weight_t"]["binary_point"]),
                    acc_t    = FixedPoint(self.quant_format["acc_t"]["width"],
                        self.quant_format["acc_t"]["binary_point"]),
                    has_bias = len(self.inputs) == 3,
                    backend=self.backend,
                    regression_model=self.regression_model,
                    input_compression_ratio = self.attr["input_compression_ratio"],
                    output_compression_ratio = self.attr["output_compression_ratio"],
                    weight_compression_ratio = self.attr["weight_compression_ratio"]
                )
            else:
                raise NotImplementedError(f"dimensionality {self.dimensionality} not supported for InnerProductLayer")
        else:
            # change the layer type
            self.layer_type = LAYER_TYPE.Convolution
            if self.dimensionality == 2:
                return ConvolutionLayer(
                    self.output_shape[1],
                    1, 1,
                    np.prod(self.input_shape[1:]),
                    kernel_rows=1, kernel_cols=1,
                    stride_rows=1, stride_cols=1,
                    pad_top=0, pad_bottom=0,
                    pad_left=0, pad_right=0,
                    groups = 1,
                    input_t  = FixedPoint(self.quant_format["input_t"]["width"],
                        self.quant_format["input_t"]["binary_point"]),
                    output_t = FixedPoint(self.quant_format["output_t"]["width"],
                        self.quant_format["output_t"]["binary_point"]),
                    weight_t = FixedPoint(self.quant_format["weight_t"]["width"],
                        self.quant_format["weight_t"]["binary_point"]),
                    acc_t    = FixedPoint(self.quant_format["acc_t"]["width"],
                        self.quant_format["acc_t"]["binary_point"]),
                    has_bias = len(self.inputs) == 3,
                    backend=self.backend,
                    regression_model=self.regression_model,
                    input_compression_ratio = self.attr["input_compression_ratio"],
                    output_compression_ratio = self.attr["output_compression_ratio"],
                    weight_compression_ratio = self.attr["weight_compression_ratio"]
                    )
            elif self.dimensionality == 3:
                return ConvolutionLayer3D(
                    self.output_shape[1],
                    1, 1, 1,
                    np.prod(self.input_shape[1:]),
                    kernel_rows=1, kernel_cols=1, kernel_depth=1,
                    stride_rows=1, stride_cols=1, stride_depth=1,
                    pad_top=0, pad_bottom=0,
                    pad_left=0, pad_right=0,
                    pad_front=0, pad_back=0,
                    groups = 1,
                    input_t  = FixedPoint(self.quant_format["input_t"]["width"],
                        self.quant_format["input_t"]["binary_point"]),
                    output_t = FixedPoint(self.quant_format["output_t"]["width"],
                        self.quant_format["output_t"]["binary_point"]),
                    weight_t = FixedPoint(self.quant_format["weight_t"]["width"],
                        self.quant_format["weight_t"]["binary_point"]),
                    acc_t    = FixedPoint(self.quant_format["acc_t"]["width"],
                        self.quant_format["acc_t"]["binary_point"]),
                    has_bias = len(self.inputs) == 3,
                    backend=self.backend,
                    regression_model=self.regression_model,
                    input_compression_ratio = self.attr["input_compression_ratio"],
                    output_compression_ratio = self.attr["output_compression_ratio"],
                    weight_compression_ratio = self.attr["weight_compression_ratio"]
                )
            else:
                raise NotImplementedError(f"dimensionality {self.dimensionality} not supported for InnerProductLayer")

    def get_node_info(self):
        node_info = ParseOnnxNode.get_node_info(self)
        node_info["inputs"] = {
            "weights" : self.node.input[1],
            "bias" : "" }
        if len(self.node.input) == 3:
            node_info["inputs"]["bias"] = self.node.input[2]
            node_info["hw"].has_bias = True
        return node_info

class ParseOnnxReLUNode(ParseOnnxNode):

    def get_hardware(self):

        # return hardware
        if self.dimensionality == 2:
            return ReLULayer(
                self.input_shape[2] if len(self.input_shape) == 4 else 1,
                self.input_shape[3] if len(self.input_shape) == 4 else 1,
                self.input_shape[1],
                data_t  = FixedPoint(self.quant_format["data_t"]["width"],
                    self.quant_format["data_t"]["binary_point"]),
                input_compression_ratio = self.attr["input_compression_ratio"],
                output_compression_ratio = self.attr["output_compression_ratio"]
            )
        elif self.dimensionality == 3:
            return ReLULayer3D(
                self.input_shape[3] if len(self.input_shape) == 5 else 1,
                self.input_shape[4] if len(self.input_shape) == 5 else 1,
                self.input_shape[2] if len(self.input_shape) == 5 else 1,
                self.input_shape[1],
                data_t  = FixedPoint(self.quant_format["data_t"]["width"],
                    self.quant_format["data_t"]["binary_point"]),
                input_compression_ratio = self.attr["input_compression_ratio"],
                output_compression_ratio = self.attr["output_compression_ratio"]
            )
        else:
            raise NotImplementedError(f"dimensionality {self.dimensionality} not supported for ReLULayer")



class ParseOnnxHardSwishNode(ParseOnnxNode):

    def get_hardware(self):

        # return hardware
        if self.dimensionality == 2:
            return HardswishLayer(
                self.input_shape[2] if len(self.input_shape) == 4 else 1,
                self.input_shape[3] if len(self.input_shape) == 4 else 1,
                self.input_shape[1],
                input_t = FixedPoint(self.quant_format["data_t"]["width"],
                    self.quant_format["data_t"]["binary_point"]),
                output_t = FixedPoint(self.quant_format["data_t"]["width"],
                    self.quant_format["data_t"]["binary_point"]),
                input_compression_ratio = self.attr["input_compression_ratio"],
                output_compression_ratio = self.attr["output_compression_ratio"]
            )
        elif self.dimensionality == 3:
            return HardswishLayer3D(
                self.input_shape[3] if len(self.input_shape) == 5 else 1,
                self.input_shape[4] if len(self.input_shape) == 5 else 1,
                self.input_shape[2] if len(self.input_shape) == 5 else 1,
                self.input_shape[1],
                input_t = FixedPoint(self.quant_format["data_t"]["width"],
                    self.quant_format["data_t"]["binary_point"]),
                output_t = FixedPoint(self.quant_format["data_t"]["width"],
                    self.quant_format["data_t"]["binary_point"]),
                input_compression_ratio = self.attr["input_compression_ratio"],
                output_compression_ratio = self.attr["output_compression_ratio"]
            )
        else:
            raise NotImplementedError(f"dimensionality {self.dimensionality} not supported for HardSwish")

class ParseOnnxChopNode(ParseOnnxNode):

    def get_hardware(self):

        # get the split data
        split = onnx.numpy_helper.to_array(next(filter(
            lambda x: x.name == self.inputs[1].name, self.graph.initializer)))

        # check right number of split values
        assert len(self.outputs) == len(split)
        assert sum(split) == self.input_shape[1]

        # return hardware
        if self.dimensionality == 2:
            return ChopLayer(
                self.input_shape[2] if len(self.input_shape) == 4 else 1,
                self.input_shape[3] if len(self.input_shape) == 4 else 1,
                self.input_shape[1],
                split,
                ports_out=len(self.outputs),
                data_t= FixedPoint(self.quant_format["data_t"]["width"],
                    self.quant_format["data_t"]["binary_point"]),
                input_compression_ratio = self.attr["input_compression_ratio"],
                output_compression_ratio = self.attr["output_compression_ratio"],
            )
        else:
            raise NotImplementedError(f"dimensionality {self.dimensionality} not supported for ReLULayer")


class ParseOnnxThresholdedReLUNode(ParseOnnxNode):

    def get_hardware(self):

        # return hardware
        return ThresholdedReLULayer(
            self.input_shape[2] if len(self.input_shape) == 4 else 1,
            self.input_shape[3] if len(self.input_shape) == 4 else 1,
            self.input_shape[1],
            self.attr["alpha"],
            data_t  = FixedPoint(self.quant_format["data_t"]["width"], self.quant_format["data_t"]["binary_point"]),
            input_compression_ratio = self.attr["input_compression_ratio"],
            output_compression_ratio = self.attr["output_compression_ratio"]
        )

class ParseOnnxActivationNode(ParseOnnxNode):

    def get_hardware(self):

        if self.layer_type == LAYER_TYPE.ReLU:
            activation_type = "relu"
        elif self.layer_type == LAYER_TYPE.Sigmoid:
            activation_type = "sigmoid"
        elif self.layer_type == LAYER_TYPE.HardSigmoid:
            activation_type = "hardsigmoid"
        elif self.layer_type == LAYER_TYPE.HardSwish:
            activation_type = "hardswish"
        else:
            raise Exception("Unsupported activation function: {}".format(self.layer_type))

        # return hardware
        if self.dimensionality == 2:
            # todo: Activation layer not implemented for 2D
            return ReLULayer(
                self.input_shape[2] if len(self.input_shape) == 4 else 1,
                self.input_shape[3] if len(self.input_shape) == 4 else 1,
                self.input_shape[1],
                data_t  = FixedPoint(self.quant_format["data_t"]["width"], self.quant_format["data_t"]["binary_point"]),
                input_compression_ratio = self.attr["input_compression_ratio"],
                output_compression_ratio = self.attr["output_compression_ratio"]
            )
        elif self.dimensionality == 3:
            return ActivationLayer3D(
                self.input_shape[3] if len(self.input_shape) == 5 else 1,
                self.input_shape[4] if len(self.input_shape) == 5 else 1,
                self.input_shape[2] if len(self.input_shape) == 5 else 1,
                self.input_shape[1], activation_type=activation_type,
                data_t  = FixedPoint(self.quant_format["data_t"]["width"],
                    self.quant_format["data_t"]["binary_point"]),
                input_compression_ratio = self.attr["input_compression_ratio"],
                output_compression_ratio = self.attr["output_compression_ratio"]
            )
        else:
            raise NotImplementedError(f"dimensionality {self.dimensionality} not supported for ActivationLayer")


class ParseOnnxPoolingNode(ParseOnnxNode):

    def get_hardware(self):

        # default attributes
        self.attr.setdefault("strides", [1,1])
        self.attr.setdefault("pads", [0,0,0,0])
        self.attr.setdefault("dilations", [1,1])

        # create pooling layer hardware
        if self.dimensionality == 2:
            return PoolingLayer(
                self.input_shape[2],
                self.input_shape[3],
                self.input_shape[1],
                pool_type = 'max',
                kernel_rows = self.attr["kernel_shape"][0],
                kernel_cols = self.attr["kernel_shape"][1],
                stride_rows = self.attr["strides"][0],
                stride_cols = self.attr["strides"][1],
                pad_top     = self.attr["pads"][0],
                pad_left    = self.attr["pads"][1],
                pad_bottom  = self.attr["pads"][2],
                pad_right   = self.attr["pads"][3],
                data_t  = FixedPoint(self.quant_format["data_t"]["width"],
                    self.quant_format["data_t"]["binary_point"]),
                backend=self.backend,
                regression_model=self.regression_model,
                input_compression_ratio = self.attr["input_compression_ratio"],
                output_compression_ratio = self.attr["output_compression_ratio"]
            )
        elif self.dimensionality == 3:
            return PoolingLayer3D(
                self.input_shape[3],
                self.input_shape[4],
                self.input_shape[2],
                self.input_shape[1],
                pool_type = 'max', # TODO
                kernel_rows = self.attr["kernel_shape"][1],
                kernel_cols = self.attr["kernel_shape"][2],
                kernel_depth = self.attr["kernel_shape"][0],
                stride_rows = self.attr["strides"][1],
                stride_cols = self.attr["strides"][2],
                stride_depth = self.attr["strides"][0],
                pad_front   = self.attr["pads"][0],
                pad_top     = self.attr["pads"][1],
                pad_left    = self.attr["pads"][2],
                pad_back    = self.attr["pads"][3],
                pad_bottom  = self.attr["pads"][4],
                pad_right   = self.attr["pads"][5],
                data_t  = FixedPoint(self.quant_format["data_t"]["width"],
                    self.quant_format["data_t"]["binary_point"]),
                backend=self.backend,
                regression_model=self.regression_model,
                input_compression_ratio = self.attr["input_compression_ratio"],
                output_compression_ratio = self.attr["output_compression_ratio"]
            )
        else:
            raise NotImplementedError(f"dimensionality {self.dimensionality} not supported")

class ParseOnnxReSizeNode(ParseOnnxNode):

    def get_hardware(self):

        # # change the layer type
        # self.layer_type = LAYER_TYPE.Squeeze

        return ReSizeLayer(
            self.input_shape[2] if len(self.input_shape) == 4 else 1,
            self.input_shape[3] if len(self.input_shape) == 4 else 1,
            self.input_shape[1],
            scales=[1,1,2,2], # TODO: get from the model
            mode=self.attr["mode"],
            data_t  = FixedPoint(self.quant_format["data_t"]["width"],
                self.quant_format["data_t"]["binary_point"]),
            backend=self.backend,
            regression_model=self.regression_model,
            input_compression_ratio = self.attr["input_compression_ratio"],
            output_compression_ratio = self.attr["output_compression_ratio"]
        )

class ParseOnnxNOPNode(ParseOnnxNode):

    def get_hardware(self):

        print(f"CRITICAL WARNING: node {self.name} is skipped in hardware")

        # # change the layer type
        # self.layer_type = LAYER_TYPE.Squeeze

        # create pooling layer hardware
        if self.dimensionality == 2:
            return SqueezeLayer(
                self.input_shape[2] if len(self.input_shape) == 4 else 1,
                self.input_shape[3] if len(self.input_shape) == 4 else 1,
                self.input_shape[1],
                1, 1,
                data_t  = FixedPoint(self.quant_format["data_t"]["width"],
                    self.quant_format["data_t"]["binary_point"]),
                backend=self.backend,
                regression_model=self.regression_model,
                input_compression_ratio = self.attr["input_compression_ratio"],
                output_compression_ratio = self.attr["output_compression_ratio"]
            )
        elif self.dimensionality == 3:
            return SqueezeLayer3D(
                self.input_shape[3] if len(self.input_shape) == 5 else 1,
                self.input_shape[4] if len(self.input_shape) == 5 else 1,
                self.input_shape[2] if len(self.input_shape) == 5 else 1,
                self.input_shape[1],
                1, 1,
                data_t  = FixedPoint(self.quant_format["data_t"]["width"],
                    self.quant_format["data_t"]["binary_point"]),
                backend=self.backend,
                regression_model=self.regression_model,
                input_compression_ratio = self.attr["input_compression_ratio"],
                output_compression_ratio = self.attr["output_compression_ratio"]
            )

class ParseOnnxGlobalPoolingNode(ParseOnnxNode):

    def get_hardware(self):

        # create Average pooling layer hardware
        if self.dimensionality == 2:
            return GlobalPoolingLayer(
                self.input_shape[2],
                self.input_shape[3],
                self.input_shape[1],
                data_t=FixedPoint(self.quant_format["data_t"]["width"],
                    self.quant_format["data_t"]["binary_point"]),
                acc_t = FixedPoint(self.quant_format["acc_t"]["width"],
                    self.quant_format["acc_t"]["binary_point"]),
                backend=self.backend,
                regression_model=self.regression_model,
                input_compression_ratio = self.attr["input_compression_ratio"],
                output_compression_ratio = self.attr["output_compression_ratio"]
            )
        elif self.dimensionality == 3:
            return GlobalPoolingLayer3D(
                self.input_shape[3],
                self.input_shape[4],
                self.input_shape[2],
                self.input_shape[1],
                data_t=FixedPoint(self.quant_format["data_t"]["width"],
                    self.quant_format["data_t"]["binary_point"]),
                acc_t = FixedPoint(self.quant_format["acc_t"]["width"],
                    self.quant_format["acc_t"]["binary_point"]),
                backend=self.backend,
                regression_model=self.regression_model,
                input_compression_ratio = self.attr["input_compression_ratio"],
                output_compression_ratio = self.attr["output_compression_ratio"]
            )

class ParseOnnxEltWiseNode(ParseOnnxNode):

    def get_hardware(self):

        if self.node.op_type not in ["Add", "Mul"]:
            raise TypeError(f"unsported eltwise type {self.node.op_type}")
        op_type = self.node.op_type.lower()

        # create Average pooling layer hardware
        if self.dimensionality == 2:
            return EltWiseLayer(
                self.input_shape[2],
                self.input_shape[3],
                self.input_shape[1],
                ports_in=len(self.inputs),
                op_type=op_type,
                broadcast=False, # TODO: parse from the onnx
                data_t= FixedPoint(self.quant_format["data_t"]["width"],
                    self.quant_format["data_t"]["binary_point"]),
                acc_t = FixedPoint(self.quant_format["acc_t"]["width"],
                    self.quant_format["acc_t"]["binary_point"]),
                backend=self.backend,
                regression_model=self.regression_model,
                input_compression_ratio = self.attr["input_compression_ratio"],
                output_compression_ratio = self.attr["output_compression_ratio"]
            )
        elif self.dimensionality == 3:
            return EltWiseLayer3D(
                self.input_shape[3],
                self.input_shape[4],
                self.input_shape[2],
                self.input_shape[1],
                ports_in=len(self.inputs),
                op_type=op_type,
                broadcast=False, # TODO: parse from the onnx
                data_t= FixedPoint(self.quant_format["data_t"]["width"],
                    self.quant_format["data_t"]["binary_point"]),
                acc_t = FixedPoint(self.quant_format["acc_t"]["width"],
                    self.quant_format["acc_t"]["binary_point"]),
                backend=self.backend,
                regression_model=self.regression_model,
                input_compression_ratio = self.attr["input_compression_ratio"],
                output_compression_ratio = self.attr["output_compression_ratio"]
            )
        else:
            raise NotImplementedError(f"dimensionality {self.dimensionality} not supported")


    def get_edges_in(self, model):
        try:
            edges = []
            prev_nodes = filter(lambda x: x.output[0] in self.node.input, model.graph.node)
            for prev_node in prev_nodes:
                edges.append((onnx_helper.format_onnx_name(prev_node), self.name))
            return edges
        except StopIteration:
            return []

class ParseOnnxConcatNode(ParseOnnxNode):

    def get_hardware(self):

        # get the shape per input
        input_shape = [ [ x.dim_value for x in \
                i.type.tensor_type.shape.dim ] for i in self.inputs ]

        # create Average pooling layer hardware
        if self.dimensionality == 2:
            return ConcatLayer(
                input_shape[0][2],
                input_shape[0][3],
                [ x[1] for x in input_shape ],
                ports_in=len(self.inputs),
                data_t= FixedPoint(self.quant_format["data_t"]["width"],
                    self.quant_format["data_t"]["binary_point"]),
                backend=self.backend,
                regression_model=self.regression_model,
                input_compression_ratio = self.attr["input_compression_ratio"],
                output_compression_ratio = self.attr["output_compression_ratio"]
            )
        elif self.dimensionality == 3:
            return EltWiseLayer3D(
                self.input_shape[3],
                self.input_shape[4],
                self.input_shape[2],
                self.input_shape[1],
                ports_in=len(self.inputs),
                op_type=op_type,
                broadcast=False, # TODO: parse from the onnx
                data_t= FixedPoint(self.quant_format["data_t"]["width"],
                    self.quant_format["data_t"]["binary_point"]),
                acc_t = FixedPoint(self.quant_format["acc_t"]["width"],
                    self.quant_format["acc_t"]["binary_point"]),
                backend=self.backend,
                regression_model=self.regression_model,
                input_compression_ratio = self.attr["input_compression_ratio"],
                output_compression_ratio = self.attr["output_compression_ratio"]
            )
        else:
            raise NotImplementedError(f"dimensionality {self.dimensionality} not supported")


    def get_edges_in(self, model):
        try:
            edges = []
            prev_nodes = filter(lambda x: x.output[0] in self.node.input, model.graph.node)
            for prev_node in prev_nodes:
                edges.append((onnx_helper.format_onnx_name(prev_node), self.name))
            return edges
        except StopIteration:
            return []
<|MERGE_RESOLUTION|>--- conflicted
+++ resolved
@@ -1,29 +1,20 @@
 import importlib
 from dataclasses import dataclass
 
-<<<<<<< HEAD
 import numpy as np
 import onnx
 
 import fpgaconvnet.parser.onnx.helper as onnx_helper
 from fpgaconvnet.data_types import FixedPoint
-from fpgaconvnet.models.layers import *
 from fpgaconvnet.tools.layer_enum import LAYER_TYPE, from_onnx_op_type
-=======
-import fpgaconvnet.parser.onnx.helper as onnx_helper
-import numpy as np
-from fpgaconvnet.data_types import FixedPoint
-from fpgaconvnet.models.layers import *
-from fpgaconvnet.tools.layer_enum import LAYER_TYPE, from_onnx_op_type
-
-import onnx
-
->>>>>>> 5779339e
-
+
+from fpgaconvnet.models.layers import LayerBase
+from fpgaconvnet.architecture import BACKEND, DIMENSIONALITY
 
 class ParseOnnxNode:
 
-    def __init__(self, graph, n, quant_format, dimensionality=2, backend="chisel", regression_model="linear_regression", convert_gemm_to_conv=False):
+    def __init__(self, graph, n, quant_format, dimensionality=DIMENSIONALITY.TWO,
+                 backend=BACKEND.CHISEL, convert_gemm_to_conv=False):
 
         # refrence of the graph
         self.graph = graph
@@ -39,9 +30,6 @@
 
         # backend string
         self.backend = backend
-
-        # regression model
-        self.regression_model = regression_model
 
         # get name of node
         self.name = onnx_helper.format_onnx_name(n)
@@ -117,23 +105,66 @@
         except StopIteration:
             return []
 
+    def get_config(self):
+
+        # initialise dictionary for args
+        config = {}
+
+        # add the spatial dimensions
+        config["channels"] = self.input_shape[1]
+        if self.dimensionality == DIMENSIONALITY.TWO:
+            config["rows"] = self.input_shape[2]
+            config["cols"] = self.input_shape[3]
+        elif self.dimensionality == DIMENSIONALITY.THREE:
+            config["depth"] = self.input_shape[2]
+            config["rows"] = self.input_shape[3]
+            config["cols"] = self.input_shape[4]
+
+        # add quantisation information
+        config.update(self.quant_format)
+
+        # iterate over the attributes
+        for k,v in self.attr.items():
+            match k:
+                case "kernel_shape":
+                    config["kernel_rows"] = v[0]
+                    config["kernel_cols"] = v[1]
+                    if self.dimensionality == DIMENSIONALITY.THREE:
+                        config["kernel_depth"] = v[2]
+                case "strides":
+                    config["stride_rows"] = v[0]
+                    config["stride_cols"] = v[1]
+                    if self.dimensionality == DIMENSIONALITY.THREE:
+                        config["stride_depth"] = v[2]
+                case "pads":
+                    if self.dimensionality == DIMENSIONALITY.TWO:
+                        config["pad_top"] = v[0]
+                        config["pad_left"] = v[1]
+                        config["pad_bottom"] = v[2]
+                        config["pad_right"] = v[3]
+                    elif self.dimensionality == DIMENSIONALITY.THREE:
+                        config["pad_front"] = v[0]
+                        config["pad_top"] = v[1]
+                        config["pad_left"] = v[2]
+                        config["pad_back"] = v[3]
+                        config["pad_bottom"] = v[4]
+                        config["pad_right"] = v[5]
+                case _:
+                    config[k] = v
+
+        # return the config
+        return config
+
 class ParseOnnxConvNode(ParseOnnxNode):
 
     def get_hardware(self):
 
         # default attributes
-        if self.dimensionality == 2:
-            self.attr.setdefault("group", 1)
-            self.attr.setdefault("strides", [1,1])
-            self.attr.setdefault("pads", [0,0,0,0])
-            self.attr.setdefault("dilations", [1,1])
-            self.attr.setdefault("channel_sparsity_hist", [])
-        else:
-            self.attr.setdefault("group", 1)
-            self.attr.setdefault("strides", [1,1,1])
-            self.attr.setdefault("pads", [0,0,0,0,0,0])
-            self.attr.setdefault("dilations", [1,1,1])
-            self.attr.setdefault("channel_sparsity_hist", [])
+        self.attr.setdefault("group", 1)
+        self.attr.setdefault("strides", [1]*int(self.dimensionality))
+        self.attr.setdefault("pads", [0]*2*int(self.dimensionality))
+        self.attr.setdefault("dilations", [1]*int(self.dimensionality))
+        self.attr.setdefault("channel_sparsity_hist", [])
 
         # sparsity check
         if len(self.attr["channel_sparsity_hist"]) == 0:
@@ -151,148 +182,14 @@
             else:
                 type_flag = "sparse"
 
-        # return hardware
-        if self.dimensionality == 2:
-            if type_flag == "dense":
-                return ConvolutionLayer(
-                    self.output_shape[1],
-                    self.input_shape[2],
-                    self.input_shape[3],
-                    self.input_shape[1],
-                    kernel_rows=self.attr["kernel_shape"][0],
-                    kernel_cols=self.attr["kernel_shape"][1],
-                    stride_rows=self.attr["strides"][0],
-                    stride_cols=self.attr["strides"][1],
-                    pad_top     = self.attr["pads"][0],
-                    pad_left    = self.attr["pads"][1],
-                    pad_bottom  = self.attr["pads"][2],
-                    pad_right   = self.attr["pads"][3],
-                    groups = self.attr["group"],
-                    input_t  = FixedPoint(self.quant_format["input_t"]["width"],
-                        self.quant_format["input_t"]["binary_point"]),
-                    output_t = FixedPoint(self.quant_format["output_t"]["width"],
-                        self.quant_format["output_t"]["binary_point"]),
-                    weight_t = FixedPoint(self.quant_format["weight_t"]["width"],
-                        self.quant_format["weight_t"]["binary_point"]),
-                    acc_t    = FixedPoint(self.quant_format["acc_t"]["width"],
-                        self.quant_format["acc_t"]["binary_point"]),
-                    has_bias = len(self.inputs) == 3,
-                    block_floating_point = self.quant_format["block_floating_point"],
-                    backend=self.backend,
-                    regression_model=self.regression_model,
-                    input_compression_ratio = self.attr["input_compression_ratio"],
-                    output_compression_ratio = self.attr["output_compression_ratio"],
-                    weight_compression_ratio = self.attr["weight_compression_ratio"]
-                )
-            elif type_flag == "sparse":
-                return ConvolutionSparseLayer(
-                    self.output_shape[1],
-                    self.input_shape[2],
-                    self.input_shape[3],
-                    self.input_shape[1],
-                    kernel_rows=self.attr["kernel_shape"][0],
-                    kernel_cols=self.attr["kernel_shape"][1],
-                    stride_rows=self.attr["strides"][0],
-                    stride_cols=self.attr["strides"][1],
-                    pad_top     = self.attr["pads"][0],
-                    pad_left    = self.attr["pads"][1],
-                    pad_bottom  = self.attr["pads"][2],
-                    pad_right   = self.attr["pads"][3],
-                    groups = self.attr["group"],
-                    input_t  = FixedPoint(self.quant_format["input_t"]["width"],
-                        self.quant_format["input_t"]["binary_point"]),
-                    output_t = FixedPoint(self.quant_format["output_t"]["width"],
-                        self.quant_format["output_t"]["binary_point"]),
-                    weight_t = FixedPoint(self.quant_format["weight_t"]["width"],
-                        self.quant_format["weight_t"]["binary_point"]),
-                    acc_t    = FixedPoint(self.quant_format["acc_t"]["width"],
-                        self.quant_format["acc_t"]["binary_point"]),
-                    has_bias = len(self.inputs) == 3,
-                    channel_sparsity_hist = channel_sparsity_hist.flatten(),
-                    skip_all_zero_window = True,
-                    block_floating_point = self.quant_format["block_floating_point"],
-                    backend=self.backend,
-<<<<<<< HEAD
-                    regression_model=self.regression_model
-=======
-                    regression_model=self.regression_model,
-                    input_compression_ratio = self.attr["input_compression_ratio"],
-                    output_compression_ratio = self.attr["output_compression_ratio"],
-                    weight_compression_ratio = self.attr["weight_compression_ratio"]
->>>>>>> 5779339e
-                )
-            elif type_flag == "pointwise_sparse":
-                return ConvolutionPointwiseSparseLayer(
-                    self.output_shape[1],
-                    self.input_shape[2],
-                    self.input_shape[3],
-                    self.input_shape[1],
-                    stride_rows=self.attr["strides"][0],
-                    stride_cols=self.attr["strides"][1],
-                    pad_top     = self.attr["pads"][0],
-                    pad_left    = self.attr["pads"][1],
-                    pad_bottom  = self.attr["pads"][2],
-                    pad_right   = self.attr["pads"][3],
-                    groups = self.attr["group"],
-                    input_t  = FixedPoint(self.quant_format["input_t"]["width"],
-                        self.quant_format["input_t"]["binary_point"]),
-                    output_t = FixedPoint(self.quant_format["output_t"]["width"],
-                        self.quant_format["output_t"]["binary_point"]),
-                    weight_t = FixedPoint(self.quant_format["weight_t"]["width"],
-                        self.quant_format["weight_t"]["binary_point"]),
-                    acc_t    = FixedPoint(self.quant_format["acc_t"]["width"],
-                        self.quant_format["acc_t"]["binary_point"]),
-                    has_bias = len(self.inputs) == 3,
-                    channel_sparsity_avg = channel_sparsity_avg,
-                    clusters = 1,
-                    block_floating_point = self.quant_format["block_floating_point"],
-                    backend=self.backend,
-<<<<<<< HEAD
-                    regression_model=self.regression_model
-=======
-                    regression_model=self.regression_model,
-                    input_compression_ratio = self.attr["input_compression_ratio"],
-                    output_compression_ratio = self.attr["output_compression_ratio"],
-                    weight_compression_ratio = self.attr["weight_compression_ratio"]
->>>>>>> 5779339e
-                )
-        elif self.dimensionality == 3:
-            return ConvolutionLayer3D(
-                filters=self.output_shape[1],
-                rows=self.input_shape[3],
-                cols=self.input_shape[4],
-                depth=self.input_shape[2],
-                channels=self.input_shape[1],
-                kernel_rows=self.attr["kernel_shape"][1],
-                kernel_cols=self.attr["kernel_shape"][2],
-                kernel_depth=self.attr["kernel_shape"][0],
-                stride_rows=self.attr["strides"][1],
-                stride_cols=self.attr["strides"][2],
-                stride_depth=self.attr["strides"][0],
-                pad_front   = self.attr["pads"][0],
-                pad_top     = self.attr["pads"][1],
-                pad_left    = self.attr["pads"][2],
-                pad_back    = self.attr["pads"][3],
-                pad_bottom  = self.attr["pads"][4],
-                pad_right   = self.attr["pads"][5],
-                groups = self.attr["group"],
-                input_t  = FixedPoint(self.quant_format["input_t"]["width"],
-                    self.quant_format["input_t"]["binary_point"]),
-                output_t = FixedPoint(self.quant_format["output_t"]["width"],
-                    self.quant_format["output_t"]["binary_point"]),
-                weight_t = FixedPoint(self.quant_format["weight_t"]["width"],
-                    self.quant_format["weight_t"]["binary_point"]),
-                acc_t    = FixedPoint(self.quant_format["acc_t"]["width"],
-                    self.quant_format["acc_t"]["binary_point"]),
-                has_bias = len(self.inputs) == 3,
-                backend=self.backend,
-                regression_model=self.regression_model,
-                input_compression_ratio = self.attr["input_compression_ratio"],
-                output_compression_ratio = self.attr["output_compression_ratio"],
-                weight_compression_ratio = self.attr["weight_compression_ratio"]
-            )
-        else:
-            raise NotImplementedError(f"dimensionality {self.dimensionality} not supported for ConvolutionLayer")
+        # collect the config from the attributes
+        config = self.get_config()
+
+        # add the filters
+        config["filters"] = self.output_shape[1]
+
+        # initialise layer
+        return LayerBase.build("convolution", config, self.backend, self.dimensionality) # TODO: support the sparsity hardware
 
     def get_node_info(self):
         node_info = ParseOnnxNode.get_node_info(self)
@@ -309,118 +206,23 @@
     def get_hardware(self):
 
         # default attributes
-        if self.dimensionality == 2:
-            self.attr.setdefault("group", 1)
-            self.attr.setdefault("strides", [1,1])
-            self.attr.setdefault("pads", [0,0,0,0])
-            self.attr.setdefault("dilations", [1,1])
+        self.attr.setdefault("group", 1)
+        self.attr.setdefault("strides", [1]*int(self.dimensionality))
+        self.attr.setdefault("pads", [0]*2*int(self.dimensionality))
+        self.attr.setdefault("dilations", [1]*int(self.dimensionality))
+        self.attr.setdefault("channel_sparsity_hist", [])
+
+        # collect the config from the attributes
+        config = self.get_config()
+
+        # add the filters
+        config["filters"] = self.output_shape[1]
+
+        # initialise layer
+        if not self.convert_gemm_to_conv:
+            return LayerBase.build("inner_product", config, self.backend, self.dimensionality) # TODO: support the sparsity hardware
         else:
-            self.attr.setdefault("group", 1)
-            self.attr.setdefault("strides", [1,1,1])
-            self.attr.setdefault("pads", [0,0,0,0,0,0])
-            self.attr.setdefault("dilations", [1,1,1])
-
-        # return hardware
-        if not self.convert_gemm_to_conv:
-            if self.dimensionality == 2:
-                return InnerProductLayer(
-                    self.output_shape[1],
-                    1, 1,
-                    np.prod(self.input_shape[1:]),
-                    input_t  = FixedPoint(self.quant_format["input_t"]["width"],
-                        self.quant_format["input_t"]["binary_point"]),
-                    output_t = FixedPoint(self.quant_format["output_t"]["width"],
-                        self.quant_format["output_t"]["binary_point"]),
-                    weight_t = FixedPoint(self.quant_format["weight_t"]["width"],
-                        self.quant_format["weight_t"]["binary_point"]),
-                    acc_t    = FixedPoint(self.quant_format["acc_t"]["width"],
-                        self.quant_format["acc_t"]["binary_point"]),
-                    has_bias = len(self.inputs) == 3,
-                    block_floating_point = self.quant_format["block_floating_point"],
-                    backend=self.backend,
-                    regression_model=self.regression_model,
-                    input_compression_ratio = self.attr["input_compression_ratio"],
-                    output_compression_ratio = self.attr["output_compression_ratio"],
-                    weight_compression_ratio = self.attr["weight_compression_ratio"]
-                )
-            elif self.dimensionality == 3:
-                return InnerProductLayer3D(
-                    self.output_shape[1],
-                    1, 1, 1,
-                    np.prod(self.input_shape[1:]),
-                    input_t  = FixedPoint(self.quant_format["input_t"]["width"],
-                        self.quant_format["input_t"]["binary_point"]),
-                    output_t = FixedPoint(self.quant_format["output_t"]["width"],
-                        self.quant_format["output_t"]["binary_point"]),
-                    weight_t = FixedPoint(self.quant_format["weight_t"]["width"],
-                        self.quant_format["weight_t"]["binary_point"]),
-                    acc_t    = FixedPoint(self.quant_format["acc_t"]["width"],
-                        self.quant_format["acc_t"]["binary_point"]),
-                    has_bias = len(self.inputs) == 3,
-                    backend=self.backend,
-                    regression_model=self.regression_model,
-                    input_compression_ratio = self.attr["input_compression_ratio"],
-                    output_compression_ratio = self.attr["output_compression_ratio"],
-                    weight_compression_ratio = self.attr["weight_compression_ratio"]
-                )
-            else:
-                raise NotImplementedError(f"dimensionality {self.dimensionality} not supported for InnerProductLayer")
-        else:
-            # change the layer type
-            self.layer_type = LAYER_TYPE.Convolution
-            if self.dimensionality == 2:
-                return ConvolutionLayer(
-                    self.output_shape[1],
-                    1, 1,
-                    np.prod(self.input_shape[1:]),
-                    kernel_rows=1, kernel_cols=1,
-                    stride_rows=1, stride_cols=1,
-                    pad_top=0, pad_bottom=0,
-                    pad_left=0, pad_right=0,
-                    groups = 1,
-                    input_t  = FixedPoint(self.quant_format["input_t"]["width"],
-                        self.quant_format["input_t"]["binary_point"]),
-                    output_t = FixedPoint(self.quant_format["output_t"]["width"],
-                        self.quant_format["output_t"]["binary_point"]),
-                    weight_t = FixedPoint(self.quant_format["weight_t"]["width"],
-                        self.quant_format["weight_t"]["binary_point"]),
-                    acc_t    = FixedPoint(self.quant_format["acc_t"]["width"],
-                        self.quant_format["acc_t"]["binary_point"]),
-                    has_bias = len(self.inputs) == 3,
-                    backend=self.backend,
-                    regression_model=self.regression_model,
-                    input_compression_ratio = self.attr["input_compression_ratio"],
-                    output_compression_ratio = self.attr["output_compression_ratio"],
-                    weight_compression_ratio = self.attr["weight_compression_ratio"]
-                    )
-            elif self.dimensionality == 3:
-                return ConvolutionLayer3D(
-                    self.output_shape[1],
-                    1, 1, 1,
-                    np.prod(self.input_shape[1:]),
-                    kernel_rows=1, kernel_cols=1, kernel_depth=1,
-                    stride_rows=1, stride_cols=1, stride_depth=1,
-                    pad_top=0, pad_bottom=0,
-                    pad_left=0, pad_right=0,
-                    pad_front=0, pad_back=0,
-                    groups = 1,
-                    input_t  = FixedPoint(self.quant_format["input_t"]["width"],
-                        self.quant_format["input_t"]["binary_point"]),
-                    output_t = FixedPoint(self.quant_format["output_t"]["width"],
-                        self.quant_format["output_t"]["binary_point"]),
-                    weight_t = FixedPoint(self.quant_format["weight_t"]["width"],
-                        self.quant_format["weight_t"]["binary_point"]),
-                    acc_t    = FixedPoint(self.quant_format["acc_t"]["width"],
-                        self.quant_format["acc_t"]["binary_point"]),
-                    has_bias = len(self.inputs) == 3,
-                    backend=self.backend,
-                    regression_model=self.regression_model,
-                    input_compression_ratio = self.attr["input_compression_ratio"],
-                    output_compression_ratio = self.attr["output_compression_ratio"],
-                    weight_compression_ratio = self.attr["weight_compression_ratio"]
-                )
-            else:
-                raise NotImplementedError(f"dimensionality {self.dimensionality} not supported for InnerProductLayer")
+            return LayerBase.build("convolution", config, self.backend, self.dimensionality) # TODO: support the sparsity hardware
 
     def get_node_info(self):
         node_info = ParseOnnxNode.get_node_info(self)
@@ -436,65 +238,21 @@
 
     def get_hardware(self):
 
-        # return hardware
-        if self.dimensionality == 2:
-            return ReLULayer(
-                self.input_shape[2] if len(self.input_shape) == 4 else 1,
-                self.input_shape[3] if len(self.input_shape) == 4 else 1,
-                self.input_shape[1],
-                data_t  = FixedPoint(self.quant_format["data_t"]["width"],
-                    self.quant_format["data_t"]["binary_point"]),
-                input_compression_ratio = self.attr["input_compression_ratio"],
-                output_compression_ratio = self.attr["output_compression_ratio"]
-            )
-        elif self.dimensionality == 3:
-            return ReLULayer3D(
-                self.input_shape[3] if len(self.input_shape) == 5 else 1,
-                self.input_shape[4] if len(self.input_shape) == 5 else 1,
-                self.input_shape[2] if len(self.input_shape) == 5 else 1,
-                self.input_shape[1],
-                data_t  = FixedPoint(self.quant_format["data_t"]["width"],
-                    self.quant_format["data_t"]["binary_point"]),
-                input_compression_ratio = self.attr["input_compression_ratio"],
-                output_compression_ratio = self.attr["output_compression_ratio"]
-            )
-        else:
-            raise NotImplementedError(f"dimensionality {self.dimensionality} not supported for ReLULayer")
-
-
+        # collect the config from the attributes
+        config = self.get_config()
+
+        # initialise layer
+        return LayerBase.build("relu", config, self.backend, self.dimensionality)
 
 class ParseOnnxHardSwishNode(ParseOnnxNode):
 
     def get_hardware(self):
 
-        # return hardware
-        if self.dimensionality == 2:
-            return HardswishLayer(
-                self.input_shape[2] if len(self.input_shape) == 4 else 1,
-                self.input_shape[3] if len(self.input_shape) == 4 else 1,
-                self.input_shape[1],
-                input_t = FixedPoint(self.quant_format["data_t"]["width"],
-                    self.quant_format["data_t"]["binary_point"]),
-                output_t = FixedPoint(self.quant_format["data_t"]["width"],
-                    self.quant_format["data_t"]["binary_point"]),
-                input_compression_ratio = self.attr["input_compression_ratio"],
-                output_compression_ratio = self.attr["output_compression_ratio"]
-            )
-        elif self.dimensionality == 3:
-            return HardswishLayer3D(
-                self.input_shape[3] if len(self.input_shape) == 5 else 1,
-                self.input_shape[4] if len(self.input_shape) == 5 else 1,
-                self.input_shape[2] if len(self.input_shape) == 5 else 1,
-                self.input_shape[1],
-                input_t = FixedPoint(self.quant_format["data_t"]["width"],
-                    self.quant_format["data_t"]["binary_point"]),
-                output_t = FixedPoint(self.quant_format["data_t"]["width"],
-                    self.quant_format["data_t"]["binary_point"]),
-                input_compression_ratio = self.attr["input_compression_ratio"],
-                output_compression_ratio = self.attr["output_compression_ratio"]
-            )
-        else:
-            raise NotImplementedError(f"dimensionality {self.dimensionality} not supported for HardSwish")
+        # collect the config from the attributes
+        config = self.get_config()
+
+        # initialise layer
+        return LayerBase.build("hardswish", config, self.backend, self.dimensionality)
 
 class ParseOnnxChopNode(ParseOnnxNode):
 
@@ -508,37 +266,26 @@
         assert len(self.outputs) == len(split)
         assert sum(split) == self.input_shape[1]
 
-        # return hardware
-        if self.dimensionality == 2:
-            return ChopLayer(
-                self.input_shape[2] if len(self.input_shape) == 4 else 1,
-                self.input_shape[3] if len(self.input_shape) == 4 else 1,
-                self.input_shape[1],
-                split,
-                ports_out=len(self.outputs),
-                data_t= FixedPoint(self.quant_format["data_t"]["width"],
-                    self.quant_format["data_t"]["binary_point"]),
-                input_compression_ratio = self.attr["input_compression_ratio"],
-                output_compression_ratio = self.attr["output_compression_ratio"],
-            )
-        else:
-            raise NotImplementedError(f"dimensionality {self.dimensionality} not supported for ReLULayer")
+        # collect the config from the attributes
+        config = self.get_config()
+
+        # add split and ports out info
+        config["split"] = split
+        config["ports_out"] = len(self.outputs)
+
+        # initialise layer
+        return LayerBase.build("chop", config, self.backend, self.dimensionality)
 
 
 class ParseOnnxThresholdedReLUNode(ParseOnnxNode):
 
     def get_hardware(self):
 
-        # return hardware
-        return ThresholdedReLULayer(
-            self.input_shape[2] if len(self.input_shape) == 4 else 1,
-            self.input_shape[3] if len(self.input_shape) == 4 else 1,
-            self.input_shape[1],
-            self.attr["alpha"],
-            data_t  = FixedPoint(self.quant_format["data_t"]["width"], self.quant_format["data_t"]["binary_point"]),
-            input_compression_ratio = self.attr["input_compression_ratio"],
-            output_compression_ratio = self.attr["output_compression_ratio"]
-        )
+        # collect the config from the attributes
+        config = self.get_config()
+
+        # initialise layer
+        return LayerBase.build("hardswish", config, self.backend, self.dimensionality)
 
 class ParseOnnxActivationNode(ParseOnnxNode):
 
@@ -555,31 +302,11 @@
         else:
             raise Exception("Unsupported activation function: {}".format(self.layer_type))
 
-        # return hardware
-        if self.dimensionality == 2:
-            # todo: Activation layer not implemented for 2D
-            return ReLULayer(
-                self.input_shape[2] if len(self.input_shape) == 4 else 1,
-                self.input_shape[3] if len(self.input_shape) == 4 else 1,
-                self.input_shape[1],
-                data_t  = FixedPoint(self.quant_format["data_t"]["width"], self.quant_format["data_t"]["binary_point"]),
-                input_compression_ratio = self.attr["input_compression_ratio"],
-                output_compression_ratio = self.attr["output_compression_ratio"]
-            )
-        elif self.dimensionality == 3:
-            return ActivationLayer3D(
-                self.input_shape[3] if len(self.input_shape) == 5 else 1,
-                self.input_shape[4] if len(self.input_shape) == 5 else 1,
-                self.input_shape[2] if len(self.input_shape) == 5 else 1,
-                self.input_shape[1], activation_type=activation_type,
-                data_t  = FixedPoint(self.quant_format["data_t"]["width"],
-                    self.quant_format["data_t"]["binary_point"]),
-                input_compression_ratio = self.attr["input_compression_ratio"],
-                output_compression_ratio = self.attr["output_compression_ratio"]
-            )
-        else:
-            raise NotImplementedError(f"dimensionality {self.dimensionality} not supported for ActivationLayer")
-
+        # collect the config from the attributes
+        config = self.get_config()
+
+        # initialise layer
+        return LayerBase.build(activation_type, config, self.backend, self.dimensionality)
 
 class ParseOnnxPoolingNode(ParseOnnxNode):
 
@@ -590,77 +317,33 @@
         self.attr.setdefault("pads", [0,0,0,0])
         self.attr.setdefault("dilations", [1,1])
 
-        # create pooling layer hardware
-        if self.dimensionality == 2:
-            return PoolingLayer(
-                self.input_shape[2],
-                self.input_shape[3],
-                self.input_shape[1],
-                pool_type = 'max',
-                kernel_rows = self.attr["kernel_shape"][0],
-                kernel_cols = self.attr["kernel_shape"][1],
-                stride_rows = self.attr["strides"][0],
-                stride_cols = self.attr["strides"][1],
-                pad_top     = self.attr["pads"][0],
-                pad_left    = self.attr["pads"][1],
-                pad_bottom  = self.attr["pads"][2],
-                pad_right   = self.attr["pads"][3],
-                data_t  = FixedPoint(self.quant_format["data_t"]["width"],
-                    self.quant_format["data_t"]["binary_point"]),
-                backend=self.backend,
-                regression_model=self.regression_model,
-                input_compression_ratio = self.attr["input_compression_ratio"],
-                output_compression_ratio = self.attr["output_compression_ratio"]
-            )
-        elif self.dimensionality == 3:
-            return PoolingLayer3D(
-                self.input_shape[3],
-                self.input_shape[4],
-                self.input_shape[2],
-                self.input_shape[1],
-                pool_type = 'max', # TODO
-                kernel_rows = self.attr["kernel_shape"][1],
-                kernel_cols = self.attr["kernel_shape"][2],
-                kernel_depth = self.attr["kernel_shape"][0],
-                stride_rows = self.attr["strides"][1],
-                stride_cols = self.attr["strides"][2],
-                stride_depth = self.attr["strides"][0],
-                pad_front   = self.attr["pads"][0],
-                pad_top     = self.attr["pads"][1],
-                pad_left    = self.attr["pads"][2],
-                pad_back    = self.attr["pads"][3],
-                pad_bottom  = self.attr["pads"][4],
-                pad_right   = self.attr["pads"][5],
-                data_t  = FixedPoint(self.quant_format["data_t"]["width"],
-                    self.quant_format["data_t"]["binary_point"]),
-                backend=self.backend,
-                regression_model=self.regression_model,
-                input_compression_ratio = self.attr["input_compression_ratio"],
-                output_compression_ratio = self.attr["output_compression_ratio"]
-            )
-        else:
-            raise NotImplementedError(f"dimensionality {self.dimensionality} not supported")
+        # default attributes
+        self.attr.setdefault("strides", [1]*int(self.dimensionality))
+        self.attr.setdefault("pads", [0]*2*int(self.dimensionality))
+        self.attr.setdefault("dilations", [1]*int(self.dimensionality))
+
+        # collect the config from the attributes
+        config = self.get_config()
+
+        # add the pool type
+        config["pool_type"] = "max"
+
+        # initialise layer
+        return LayerBase.build("pooling", config, self.backend, self.dimensionality) # TODO: support the sparsity hardware
 
 class ParseOnnxReSizeNode(ParseOnnxNode):
 
     def get_hardware(self):
 
-        # # change the layer type
-        # self.layer_type = LAYER_TYPE.Squeeze
-
-        return ReSizeLayer(
-            self.input_shape[2] if len(self.input_shape) == 4 else 1,
-            self.input_shape[3] if len(self.input_shape) == 4 else 1,
-            self.input_shape[1],
-            scales=[1,1,2,2], # TODO: get from the model
-            mode=self.attr["mode"],
-            data_t  = FixedPoint(self.quant_format["data_t"]["width"],
-                self.quant_format["data_t"]["binary_point"]),
-            backend=self.backend,
-            regression_model=self.regression_model,
-            input_compression_ratio = self.attr["input_compression_ratio"],
-            output_compression_ratio = self.attr["output_compression_ratio"]
-        )
+        # collect the config from the attributes
+        config = self.get_config()
+
+        # add the scales
+        # config["scales"] = self.attr["scales"]
+        config["scales"] = [1,1,2,2] # TODO: get from the model
+
+        # initialise layer
+        return LayerBase.build("resize", config, self.backend, self.dimensionality)
 
 class ParseOnnxNOPNode(ParseOnnxNode):
 
@@ -668,72 +351,25 @@
 
         print(f"CRITICAL WARNING: node {self.name} is skipped in hardware")
 
-        # # change the layer type
-        # self.layer_type = LAYER_TYPE.Squeeze
-
-        # create pooling layer hardware
-        if self.dimensionality == 2:
-            return SqueezeLayer(
-                self.input_shape[2] if len(self.input_shape) == 4 else 1,
-                self.input_shape[3] if len(self.input_shape) == 4 else 1,
-                self.input_shape[1],
-                1, 1,
-                data_t  = FixedPoint(self.quant_format["data_t"]["width"],
-                    self.quant_format["data_t"]["binary_point"]),
-                backend=self.backend,
-                regression_model=self.regression_model,
-                input_compression_ratio = self.attr["input_compression_ratio"],
-                output_compression_ratio = self.attr["output_compression_ratio"]
-            )
-        elif self.dimensionality == 3:
-            return SqueezeLayer3D(
-                self.input_shape[3] if len(self.input_shape) == 5 else 1,
-                self.input_shape[4] if len(self.input_shape) == 5 else 1,
-                self.input_shape[2] if len(self.input_shape) == 5 else 1,
-                self.input_shape[1],
-                1, 1,
-                data_t  = FixedPoint(self.quant_format["data_t"]["width"],
-                    self.quant_format["data_t"]["binary_point"]),
-                backend=self.backend,
-                regression_model=self.regression_model,
-                input_compression_ratio = self.attr["input_compression_ratio"],
-                output_compression_ratio = self.attr["output_compression_ratio"]
-            )
+        # collect the config from the attributes
+        config = self.get_config()
+
+        # add the coarse factors
+        config["coarse_in"] = 1
+        config["coarse_out"] = 1
+
+        # initialise layer
+        return LayerBase.build("squeeze", config, self.backend, self.dimensionality)
 
 class ParseOnnxGlobalPoolingNode(ParseOnnxNode):
 
     def get_hardware(self):
 
-        # create Average pooling layer hardware
-        if self.dimensionality == 2:
-            return GlobalPoolingLayer(
-                self.input_shape[2],
-                self.input_shape[3],
-                self.input_shape[1],
-                data_t=FixedPoint(self.quant_format["data_t"]["width"],
-                    self.quant_format["data_t"]["binary_point"]),
-                acc_t = FixedPoint(self.quant_format["acc_t"]["width"],
-                    self.quant_format["acc_t"]["binary_point"]),
-                backend=self.backend,
-                regression_model=self.regression_model,
-                input_compression_ratio = self.attr["input_compression_ratio"],
-                output_compression_ratio = self.attr["output_compression_ratio"]
-            )
-        elif self.dimensionality == 3:
-            return GlobalPoolingLayer3D(
-                self.input_shape[3],
-                self.input_shape[4],
-                self.input_shape[2],
-                self.input_shape[1],
-                data_t=FixedPoint(self.quant_format["data_t"]["width"],
-                    self.quant_format["data_t"]["binary_point"]),
-                acc_t = FixedPoint(self.quant_format["acc_t"]["width"],
-                    self.quant_format["acc_t"]["binary_point"]),
-                backend=self.backend,
-                regression_model=self.regression_model,
-                input_compression_ratio = self.attr["input_compression_ratio"],
-                output_compression_ratio = self.attr["output_compression_ratio"]
-            )
+        # collect the config from the attributes
+        config = self.get_config()
+
+        # initialise layer
+        return LayerBase.build("global_pooling", config, self.backend, self.dimensionality)
 
 class ParseOnnxEltWiseNode(ParseOnnxNode):
 
@@ -743,45 +379,16 @@
             raise TypeError(f"unsported eltwise type {self.node.op_type}")
         op_type = self.node.op_type.lower()
 
-        # create Average pooling layer hardware
-        if self.dimensionality == 2:
-            return EltWiseLayer(
-                self.input_shape[2],
-                self.input_shape[3],
-                self.input_shape[1],
-                ports_in=len(self.inputs),
-                op_type=op_type,
-                broadcast=False, # TODO: parse from the onnx
-                data_t= FixedPoint(self.quant_format["data_t"]["width"],
-                    self.quant_format["data_t"]["binary_point"]),
-                acc_t = FixedPoint(self.quant_format["acc_t"]["width"],
-                    self.quant_format["acc_t"]["binary_point"]),
-                backend=self.backend,
-                regression_model=self.regression_model,
-                input_compression_ratio = self.attr["input_compression_ratio"],
-                output_compression_ratio = self.attr["output_compression_ratio"]
-            )
-        elif self.dimensionality == 3:
-            return EltWiseLayer3D(
-                self.input_shape[3],
-                self.input_shape[4],
-                self.input_shape[2],
-                self.input_shape[1],
-                ports_in=len(self.inputs),
-                op_type=op_type,
-                broadcast=False, # TODO: parse from the onnx
-                data_t= FixedPoint(self.quant_format["data_t"]["width"],
-                    self.quant_format["data_t"]["binary_point"]),
-                acc_t = FixedPoint(self.quant_format["acc_t"]["width"],
-                    self.quant_format["acc_t"]["binary_point"]),
-                backend=self.backend,
-                regression_model=self.regression_model,
-                input_compression_ratio = self.attr["input_compression_ratio"],
-                output_compression_ratio = self.attr["output_compression_ratio"]
-            )
-        else:
-            raise NotImplementedError(f"dimensionality {self.dimensionality} not supported")
-
+        # collect the config from the attributes
+        config = self.get_config()
+
+        # add the additional parameters
+        config["op_type"] = op_type
+        config["ports"] = len(self.inputs)
+        config["broadcast"] = False # TODO: parse from the onnx
+
+        # initialise layer
+        return LayerBase.build("eltwise", config, self.backend, self.dimensionality)
 
     def get_edges_in(self, model):
         try:
@@ -797,45 +404,18 @@
 
     def get_hardware(self):
 
-        # get the shape per input
-        input_shape = [ [ x.dim_value for x in \
-                i.type.tensor_type.shape.dim ] for i in self.inputs ]
-
-        # create Average pooling layer hardware
-        if self.dimensionality == 2:
-            return ConcatLayer(
-                input_shape[0][2],
-                input_shape[0][3],
-                [ x[1] for x in input_shape ],
-                ports_in=len(self.inputs),
-                data_t= FixedPoint(self.quant_format["data_t"]["width"],
-                    self.quant_format["data_t"]["binary_point"]),
-                backend=self.backend,
-                regression_model=self.regression_model,
-                input_compression_ratio = self.attr["input_compression_ratio"],
-                output_compression_ratio = self.attr["output_compression_ratio"]
-            )
-        elif self.dimensionality == 3:
-            return EltWiseLayer3D(
-                self.input_shape[3],
-                self.input_shape[4],
-                self.input_shape[2],
-                self.input_shape[1],
-                ports_in=len(self.inputs),
-                op_type=op_type,
-                broadcast=False, # TODO: parse from the onnx
-                data_t= FixedPoint(self.quant_format["data_t"]["width"],
-                    self.quant_format["data_t"]["binary_point"]),
-                acc_t = FixedPoint(self.quant_format["acc_t"]["width"],
-                    self.quant_format["acc_t"]["binary_point"]),
-                backend=self.backend,
-                regression_model=self.regression_model,
-                input_compression_ratio = self.attr["input_compression_ratio"],
-                output_compression_ratio = self.attr["output_compression_ratio"]
-            )
-        else:
-            raise NotImplementedError(f"dimensionality {self.dimensionality} not supported")
-
+        # # get the shape per input
+        # input_shape = [ [ x.dim_value for x in \
+        #         i.type.tensor_type.shape.dim ] for i in self.inputs ]
+
+        # collect the config from the attributes
+        config = self.get_config()
+
+        # add the additional parameters
+        config["ports"] = len(self.inputs)
+
+        # initialise layer
+        return LayerBase.build("concat", config, self.backend, self.dimensionality)
 
     def get_edges_in(self, model):
         try:
