import math
import importlib
from dataclasses import dataclass

import numpy as np
import onnx

import fpgaconvnet.parser.onnx.helper as onnx_helper
from fpgaconvnet.data_types import FixedPoint
from fpgaconvnet.tools.layer_enum import LAYER_TYPE, from_onnx_op_type

<<<<<<< HEAD
from fpgaconvnet.models.layers import LayerBase
from fpgaconvnet.architecture import BACKEND, DIMENSIONALITY
=======
>>>>>>> ba3ebbdd

class ParseOnnxNode:

    def __init__(self, graph, n, quant_format, dimensionality=DIMENSIONALITY.TWO,
                 backend=BACKEND.CHISEL, convert_gemm_to_conv=False):

        # refrence of the graph
        self.graph = graph

        # quantisation format
        self.quant_format = quant_format

        # model dimensionality
        self.dimensionality = dimensionality

        # save node
        self.node = n

        # backend string
        self.backend = backend

        # get name of node
        self.name = onnx_helper.format_onnx_name(n)

        # get the layer type
        self.layer_type = from_onnx_op_type(n.op_type)

        # get inputs and outputs
        all_tensors = [ *graph.input, *graph.output, *graph.value_info, *graph.initializer ]
        self.inputs = [ next(filter(lambda x: x.name == i, all_tensors)) for i in n.input if i != ""]
        self.outputs = [ next(filter(lambda x: x.name == i, all_tensors)) for i in n.output if i != ""]

        # input and output shape
        self.input_shape = [ x.dim_value for x in self.inputs[0].type.tensor_type.shape.dim ]
        self.output_shape = [ x.dim_value for x in self.outputs[0].type.tensor_type.shape.dim ]

        # get attributes
        self.attr = onnx_helper.format_attr(n.attribute)

        # flag to convert gemm nodes to convolution
        self.convert_gemm_to_conv = convert_gemm_to_conv

        # stats for encoding weights and activations
        self.attr.setdefault("input_compression_ratio", [1.0]*len(self.inputs))
        self.attr.setdefault("output_compression_ratio", [1.0]*len(self.outputs))
        self.attr.setdefault("weight_compression_ratio", [1.0])

        # get hardware
        self.hw = self.get_hardware()

    def get_hardware(self):
        raise TypeError(f"{self.layer_type} not implemented!")

    def get_node_info(self):
        return {
            "type" : self.layer_type,
            "onnx_node": self.node.name,
            "onnx_input": list(self.node.input),
            "onnx_output": list(self.node.output),
            "attr" : self.attr,
            "hw" : self.hw
        }

    def apply_config_quantisation(self, config):
        if "layers" in config: # per-layer specification
            pass # TODO:
        else:
            # get the data type configuration
            width = config["data"]["width"]
            binary_point = config["data"].get("binary_point", width//2)
            # update hardware
            self.hw.data_width = width

    def apply_QDQ_quantisation(self): #TODO
        """
        Takes the LinearQuant and Linear DeQuant from the graph, and
        infers the fixed point widths from this. Might still need to
        give the widths (bare minimum)
        """
        pass

    def apply_QCDQ_quantisation(self): #TODO
        """
        same as above, but uses a clipping node aswell to get the width
        """
        pass

    def get_edges_in(self, model):
        try:
            prev_node = next(filter(
                lambda x: self.node.input[0] in x.output, model.graph.node))
            return [(onnx_helper.format_onnx_name(prev_node), self.name)]
        except StopIteration:
            return []

    def get_config(self):

        # initialise dictionary for args
        config = {}

        # add the spatial dimensions
        config["channels"] = self.input_shape[1]
        if len(self.input_shape) == 4 and \
                self.dimensionality == DIMENSIONALITY.TWO:
            config["rows"] = self.input_shape[2]
            config["cols"] = self.input_shape[3]
        elif len(self.input_shape) == 5 and \
                self.dimensionality == DIMENSIONALITY.THREE:
            config["depth"] = self.input_shape[2]
            config["rows"] = self.input_shape[3]
            config["cols"] = self.input_shape[4]
        else:
            config["depth"] = 1
            config["rows"]  = 1
            config["cols"]  = 1

        # add quantisation information
        config.update(self.quant_format)

        # iterate over the attributes
        for k,v in self.attr.items():
            match k:
                case "kernel_shape":
                    config["kernel_rows"] = v[0]
                    config["kernel_cols"] = v[1]
                    if self.dimensionality == DIMENSIONALITY.THREE:
                        config["kernel_depth"] = v[2]
                case "strides":
                    config["stride_rows"] = v[0]
                    config["stride_cols"] = v[1]
                    if self.dimensionality == DIMENSIONALITY.THREE:
                        config["stride_depth"] = v[2]
                case "pads":
                    if self.dimensionality == DIMENSIONALITY.TWO:
                        config["pad_top"] = v[0]
                        config["pad_left"] = v[1]
                        config["pad_bottom"] = v[2]
                        config["pad_right"] = v[3]
                    elif self.dimensionality == DIMENSIONALITY.THREE:
                        config["pad_front"] = v[0]
                        config["pad_top"] = v[1]
                        config["pad_left"] = v[2]
                        config["pad_back"] = v[3]
                        config["pad_bottom"] = v[4]
                        config["pad_right"] = v[5]
                case _:
                    config[k] = v

        # return the config
        return config

class ParseOnnxConvNode(ParseOnnxNode):

    def get_hardware(self):

        # default attributes
        self.attr.setdefault("group", 1)
        self.attr.setdefault("strides", [1]*int(self.dimensionality))
        self.attr.setdefault("pads", [0]*2*int(self.dimensionality))
        self.attr.setdefault("dilations", [1]*int(self.dimensionality))
        self.attr.setdefault("channel_sparsity_hist", [])

        # sparsity check
        if len(self.attr["channel_sparsity_hist"]) == 0:
            type_flag = "dense"
        else:
            assert len(self.attr["channel_sparsity_hist"]) == self.input_shape[1]*(self.attr["kernel_shape"][0]*self.attr["kernel_shape"][1]+1)
            assert np.max(self.attr["channel_sparsity_hist"]) <= 1.0, "histogram values should be normalized"
            channel_sparsity_hist = np.array(self.attr["channel_sparsity_hist"]).reshape(self.input_shape[1],-1)
            channel_sparsity_avg = np.sum(channel_sparsity_hist * np.arange(0,self.attr["kernel_shape"][0]*self.attr["kernel_shape"][1]+1) / (self.attr["kernel_shape"][0]*self.attr["kernel_shape"][1]), axis=1)
            layer_sparsity_avg = np.mean(channel_sparsity_avg)
            if layer_sparsity_avg < 0.1:
                type_flag = "dense" # sparsity is too small, use dense instead
            elif self.attr["kernel_shape"][0] == 1 and self.attr["kernel_shape"][1] == 1:
                type_flag = "pointwise_sparse"
            else:
                type_flag = "sparse"

        # collect the config from the attributes
        config = self.get_config()

        # add the filters
        config["filters"] = self.output_shape[1]

        # initialise layer
        return LayerBase.build("convolution", config, self.backend, self.dimensionality) # TODO: support the sparsity hardware

    def get_node_info(self):
        node_info = ParseOnnxNode.get_node_info(self)
        node_info["inputs"] = {
            "weights" : self.node.input[1],
            "bias" : "" }
        if len(self.node.input) == 3:
            node_info["inputs"]["bias"] = self.node.input[2]
            node_info["hw"].has_bias = True
        return node_info

class ParseOnnxInnerProductNode(ParseOnnxNode):

    def get_hardware(self):

        # default attributes
        self.attr.setdefault("group", 1)
        self.attr.setdefault("strides", [1]*int(self.dimensionality))
        self.attr.setdefault("pads", [0]*2*int(self.dimensionality))
        self.attr.setdefault("dilations", [1]*int(self.dimensionality))
        self.attr.setdefault("channel_sparsity_hist", [])

        # collect the config from the attributes
        config = self.get_config()

        # add the spatial dimensions
        assert config["rows"] == 1
        assert config["cols"] == 1
        config["channels"] = math.prod(self.input_shape[1:])

        # add the filters
        config["filters"] = self.output_shape[1]

        # initialise layer
        if not self.convert_gemm_to_conv:
            return LayerBase.build("inner_product", config, self.backend, self.dimensionality) # TODO: support the sparsity hardware
        else:
            return LayerBase.build("convolution", config, self.backend, self.dimensionality) # TODO: support the sparsity hardware

    def get_node_info(self):
        node_info = ParseOnnxNode.get_node_info(self)
        node_info["inputs"] = {
            "weights" : self.node.input[1],
            "bias" : "" }
        if len(self.node.input) == 3:
            node_info["inputs"]["bias"] = self.node.input[2]
            node_info["hw"].has_bias = True
        return node_info

class ParseOnnxReLUNode(ParseOnnxNode):

    def get_hardware(self):

        # collect the config from the attributes
        config = self.get_config()

        # initialise layer
        return LayerBase.build("relu", config, self.backend, self.dimensionality)

class ParseOnnxHardSwishNode(ParseOnnxNode):

    def get_hardware(self):

        # collect the config from the attributes
        config = self.get_config()

        # initialise layer
        return LayerBase.build("hardswish", config, self.backend, self.dimensionality)

class ParseOnnxChopNode(ParseOnnxNode):

    def get_hardware(self):

        # get the split data
        split = onnx.numpy_helper.to_array(next(filter(
            lambda x: x.name == self.inputs[1].name, self.graph.initializer)))

        # check right number of split values
        assert len(self.outputs) == len(split)
        assert sum(split) == self.input_shape[1]

        # collect the config from the attributes
        config = self.get_config()

        # add split and ports out info
        config["split"] = split
        config["ports_out"] = len(self.outputs)

        # initialise layer
        return LayerBase.build("chop", config, self.backend, self.dimensionality)


class ParseOnnxThresholdedReLUNode(ParseOnnxNode):

    def get_hardware(self):

        # collect the config from the attributes
        config = self.get_config()

        # initialise layer
        return LayerBase.build("hardswish", config, self.backend, self.dimensionality)

class ParseOnnxActivationNode(ParseOnnxNode):

    def get_hardware(self):

        if self.layer_type == LAYER_TYPE.ReLU:
            activation_type = "relu"
        elif self.layer_type == LAYER_TYPE.Sigmoid:
            activation_type = "sigmoid"
        elif self.layer_type == LAYER_TYPE.HardSigmoid:
            activation_type = "hardsigmoid"
        elif self.layer_type == LAYER_TYPE.HardSwish:
            activation_type = "hardswish"
        else:
            raise Exception("Unsupported activation function: {}".format(self.layer_type))

        # collect the config from the attributes
        config = self.get_config()

        # initialise layer
        return LayerBase.build(activation_type, config, self.backend, self.dimensionality)

class ParseOnnxPoolingNode(ParseOnnxNode):

    def get_hardware(self):

        # default attributes
        self.attr.setdefault("strides", [1,1])
        self.attr.setdefault("pads", [0,0,0,0])
        self.attr.setdefault("dilations", [1,1])

        # default attributes
        self.attr.setdefault("strides", [1]*int(self.dimensionality))
        self.attr.setdefault("pads", [0]*2*int(self.dimensionality))
        self.attr.setdefault("dilations", [1]*int(self.dimensionality))

        # collect the config from the attributes
        config = self.get_config()

        # add the pool type
        config["pool_type"] = "max"

        # initialise layer
        return LayerBase.build("pooling", config, self.backend, self.dimensionality)

class ParseOnnxReSizeNode(ParseOnnxNode):

    def get_hardware(self):

<<<<<<< HEAD
        # collect the config from the attributes
        config = self.get_config()

        # add the scales
        # config["scales"] = self.attr["scales"]
        config["scales"] = [2,2,1] # TODO: get from the model

        # initialise layer
        return LayerBase.build("resize", config, self.backend, self.dimensionality)
=======
        if self.dimensionality == 2:
            return ReSizeLayer(
                self.input_shape[2] if len(self.input_shape) == 4 else 1,
                self.input_shape[3] if len(self.input_shape) == 4 else 1,
                self.input_shape[1],
                scales=[1,1,2,2], # TODO: get from the model
                data_t  = FixedPoint(self.quant_format["data_t"]["width"],
                    self.quant_format["data_t"]["binary_point"]),
                backend=self.backend,
                regression_model=self.regression_model,
                input_compression_ratio = self.attr["input_compression_ratio"],
                output_compression_ratio = self.attr["output_compression_ratio"]
            )
        elif self.dimensionality == 3:
            return ReSizeLayer3D(
                self.input_shape[3] if len(self.input_shape) == 5 else 1,
                self.input_shape[4] if len(self.input_shape) == 5 else 1,
                self.input_shape[2] if len(self.input_shape) == 5 else 1,
                self.input_shape[1],
                scales=[1,1,2,2,2], # TODO: get from the model
                data_t  = FixedPoint(self.quant_format["data_t"]["width"],
                    self.quant_format["data_t"]["binary_point"]),
                backend=self.backend,
                regression_model=self.regression_model,
                input_compression_ratio = self.attr["input_compression_ratio"],
                output_compression_ratio = self.attr["output_compression_ratio"])
>>>>>>> ba3ebbdd

class ParseOnnxNOPNode(ParseOnnxNode):

    def get_hardware(self):

        print(f"CRITICAL WARNING: node {self.name} is skipped in hardware")

        # collect the config from the attributes
        config = self.get_config()

        # add the coarse factors
        config["coarse_in"] = 1
        config["coarse_out"] = 1

        # initialise layer
        return LayerBase.build("squeeze", config, self.backend, self.dimensionality)

class ParseOnnxGlobalPoolingNode(ParseOnnxNode):

    def get_hardware(self):

        # collect the config from the attributes
        config = self.get_config()
        print(config)

        # initialise layer
        return LayerBase.build("global_pool", config, self.backend, self.dimensionality)

class ParseOnnxEltWiseNode(ParseOnnxNode):

    def get_hardware(self):

        if self.node.op_type not in ["Add", "Mul"]:
            raise TypeError(f"unsported eltwise type {self.node.op_type}")
        op_type = self.node.op_type.lower()

        # collect the config from the attributes
        config = self.get_config()

        # add the additional parameters
        config["op_type"] = op_type
        config["ports"] = len(self.inputs)
        config["broadcast"] = False # TODO: parse from the onnx

        # initialise layer
        return LayerBase.build("eltwise", config, self.backend, self.dimensionality)

    def get_edges_in(self, model):
        try:
            edges = []
            prev_nodes = filter(lambda x: x.output[0] in self.node.input, model.graph.node)
            for prev_node in prev_nodes:
                edges.append((onnx_helper.format_onnx_name(prev_node), self.name))
            return edges
        except StopIteration:
            return []

class ParseOnnxConcatNode(ParseOnnxNode):

    def get_hardware(self):

<<<<<<< HEAD
        # collect the config from the attributes
        config = self.get_config()

        # change to list of channels (FIXME)
        config["channels"] = [ x.type.tensor_type.shape.dim[1].dim_value for x in self.inputs ]

        # add the additional parameters
        config["ports"] = len(self.inputs)
=======
        # get the shape per input
        input_shape = [ [ x.dim_value for x in \
                i.type.tensor_type.shape.dim ] for i in self.inputs ]

        # create Average pooling layer hardware
        if self.dimensionality == 2:
            return ConcatLayer(
                input_shape[0][2],
                input_shape[0][3],
                [ x[1] for x in input_shape ],
                ports_in=len(self.inputs),
                data_t= FixedPoint(self.quant_format["data_t"]["width"],
                    self.quant_format["data_t"]["binary_point"]),
                backend=self.backend,
                regression_model=self.regression_model,
                input_compression_ratio = self.attr["input_compression_ratio"],
                output_compression_ratio = self.attr["output_compression_ratio"]
            )
        elif self.dimensionality == 3:
            return ConcatLayer3D(
                input_shape[0][3],
                input_shape[0][4],
                input_shape[0][2],
                [ x[1] for x in input_shape ],
                ports_in=len(self.inputs),
                data_t= FixedPoint(self.quant_format["data_t"]["width"],
                    self.quant_format["data_t"]["binary_point"]),
                backend=self.backend,
                regression_model=self.regression_model,
                input_compression_ratio = self.attr["input_compression_ratio"],
                output_compression_ratio = self.attr["output_compression_ratio"]
            )
        else:
            raise NotImplementedError(f"dimensionality {self.dimensionality} not supported")
>>>>>>> ba3ebbdd

        # initialise layer
        return LayerBase.build("concat", config, self.backend, self.dimensionality)

    def get_edges_in(self, model):
        try:
            edges = []
            prev_nodes = filter(lambda x: x.output[0] in self.node.input, model.graph.node)
            for prev_node in prev_nodes:
                edges.append((onnx_helper.format_onnx_name(prev_node), self.name))
            return edges
        except StopIteration:
            return []
<|MERGE_RESOLUTION|>--- conflicted
+++ resolved
@@ -9,11 +9,8 @@
 from fpgaconvnet.data_types import FixedPoint
 from fpgaconvnet.tools.layer_enum import LAYER_TYPE, from_onnx_op_type
 
-<<<<<<< HEAD
 from fpgaconvnet.models.layers import LayerBase
 from fpgaconvnet.architecture import BACKEND, DIMENSIONALITY
-=======
->>>>>>> ba3ebbdd
 
 class ParseOnnxNode:
 
@@ -350,7 +347,6 @@
 
     def get_hardware(self):
 
-<<<<<<< HEAD
         # collect the config from the attributes
         config = self.get_config()
 
@@ -360,34 +356,6 @@
 
         # initialise layer
         return LayerBase.build("resize", config, self.backend, self.dimensionality)
-=======
-        if self.dimensionality == 2:
-            return ReSizeLayer(
-                self.input_shape[2] if len(self.input_shape) == 4 else 1,
-                self.input_shape[3] if len(self.input_shape) == 4 else 1,
-                self.input_shape[1],
-                scales=[1,1,2,2], # TODO: get from the model
-                data_t  = FixedPoint(self.quant_format["data_t"]["width"],
-                    self.quant_format["data_t"]["binary_point"]),
-                backend=self.backend,
-                regression_model=self.regression_model,
-                input_compression_ratio = self.attr["input_compression_ratio"],
-                output_compression_ratio = self.attr["output_compression_ratio"]
-            )
-        elif self.dimensionality == 3:
-            return ReSizeLayer3D(
-                self.input_shape[3] if len(self.input_shape) == 5 else 1,
-                self.input_shape[4] if len(self.input_shape) == 5 else 1,
-                self.input_shape[2] if len(self.input_shape) == 5 else 1,
-                self.input_shape[1],
-                scales=[1,1,2,2,2], # TODO: get from the model
-                data_t  = FixedPoint(self.quant_format["data_t"]["width"],
-                    self.quant_format["data_t"]["binary_point"]),
-                backend=self.backend,
-                regression_model=self.regression_model,
-                input_compression_ratio = self.attr["input_compression_ratio"],
-                output_compression_ratio = self.attr["output_compression_ratio"])
->>>>>>> ba3ebbdd
 
 class ParseOnnxNOPNode(ParseOnnxNode):
 
@@ -449,7 +417,6 @@
 
     def get_hardware(self):
 
-<<<<<<< HEAD
         # collect the config from the attributes
         config = self.get_config()
 
@@ -458,42 +425,6 @@
 
         # add the additional parameters
         config["ports"] = len(self.inputs)
-=======
-        # get the shape per input
-        input_shape = [ [ x.dim_value for x in \
-                i.type.tensor_type.shape.dim ] for i in self.inputs ]
-
-        # create Average pooling layer hardware
-        if self.dimensionality == 2:
-            return ConcatLayer(
-                input_shape[0][2],
-                input_shape[0][3],
-                [ x[1] for x in input_shape ],
-                ports_in=len(self.inputs),
-                data_t= FixedPoint(self.quant_format["data_t"]["width"],
-                    self.quant_format["data_t"]["binary_point"]),
-                backend=self.backend,
-                regression_model=self.regression_model,
-                input_compression_ratio = self.attr["input_compression_ratio"],
-                output_compression_ratio = self.attr["output_compression_ratio"]
-            )
-        elif self.dimensionality == 3:
-            return ConcatLayer3D(
-                input_shape[0][3],
-                input_shape[0][4],
-                input_shape[0][2],
-                [ x[1] for x in input_shape ],
-                ports_in=len(self.inputs),
-                data_t= FixedPoint(self.quant_format["data_t"]["width"],
-                    self.quant_format["data_t"]["binary_point"]),
-                backend=self.backend,
-                regression_model=self.regression_model,
-                input_compression_ratio = self.attr["input_compression_ratio"],
-                output_compression_ratio = self.attr["output_compression_ratio"]
-            )
-        else:
-            raise NotImplementedError(f"dimensionality {self.dimensionality} not supported")
->>>>>>> ba3ebbdd
 
         # initialise layer
         return LayerBase.build("concat", config, self.backend, self.dimensionality)
