--- conflicted
+++ resolved
@@ -525,7 +525,6 @@
     # return the new model
     return model
 
-<<<<<<< HEAD
 def rename_all_nodes(model):
 
     # iterate over nodes in the graph
@@ -535,7 +534,6 @@
     # return the new model
     return model
 
-=======
 def absorb_quantise(model):
     model_was_changed = True
     while model_was_changed:   # todo: move model_was_changed to Parser.py?
@@ -562,7 +560,7 @@
                         data_type=onnx.TensorProto.FLOAT,
                         dims=tensor.shape,
                         vals=dequant_tensor.flatten().tolist())
-                                        
+
                     tensor_value_info = onnx_helper.get_model_input(model, node.input[0])
                     tensor_value_info_index = list(model.graph.input).index(tensor_value_info)
                     new_tensor_value_info = onnx.helper.make_tensor_value_info(
@@ -591,7 +589,7 @@
                 next_node.attribute.append(scale_attr)
                 zero_point_attr = onnx.helper.make_attribute("{}_zero_point".format(quan_obj), zero_point)
                 next_node.attribute.append(zero_point_attr)
-                
+
             if node.op_type == "QuantizeLinear":
                 assert tensor_raw is None
 
@@ -602,11 +600,10 @@
                 model_was_changed = True
 
                 quan_obj = "input"
-                
+
                 scale_attr = onnx.helper.make_attribute("{}_scale".format(quan_obj), scale)
                 prev_node.attribute.append(scale_attr)
                 zero_point_attr = onnx.helper.make_attribute("{}_zero_point".format(quan_obj), zero_point)
                 prev_node.attribute.append(zero_point_attr)
 
-    return model
->>>>>>> 8810d981
+    return model