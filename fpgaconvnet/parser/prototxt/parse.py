import onnx
import numpy as np
import importlib

from fpgaconvnet.models.layers import BatchNormLayer
from fpgaconvnet.models.layers import ConvolutionLayer, ConvolutionLayer3D
from fpgaconvnet.models.layers import InnerProductLayer, InnerProductLayer3D
from fpgaconvnet.models.layers import PoolingLayer, PoolingLayer3D
from fpgaconvnet.models.layers import ReLULayer, ReLULayer3D
from fpgaconvnet.models.layers import ThresholdedReLULayer
from fpgaconvnet.models.layers import SqueezeLayer, SqueezeLayer3D
from fpgaconvnet.models.layers import GlobalPoolingLayer, SqueezeLayer3D
from fpgaconvnet.models.layers import EltWiseLayer, EltWiseLayer3D
from fpgaconvnet.models.layers import SplitLayer, SplitLayer3D

from fpgaconvnet.data_types import FixedPoint

from fpgaconvnet.tools.layer_enum import LAYER_TYPE
import fpgaconvnet.tools.layer_enum as layer_enum

class ParsePrototxtNode:

    def __init__(self, n, dimensionality=2, backend="hls", regression_model="linear_regression"):

        self.dimensionality = dimensionality

        # save node
        self.node = n

        # backend string
        self.backend = backend

        # regression string
        self.regression_model = regression_model

        # get name of node
        self.name = n.name

        # get the layer type
        self.layer_type = layer_enum.from_proto_layer_type(n.type)

        # get the op type
        self.op_type = n.op_type

        # get inputs and outputs
        self.inputs = [ stream.node for stream in self.node.streams_in ]
        self.outputs = [ stream.node for stream in self.node.streams_out ]

        # input and output shape
        self.input_shape = [ n.parameters.rows_in,
                n.parameters.cols_in, n.parameters.channels_in ]
        self.output_shape = [ n.parameters.rows_out,
                n.parameters.cols_out, n.parameters.channels_out ]

        self.attr = self.node.parameters
        # get hardware
        self.hw = self.get_hardware()

    def get_hardware(self):
        raise TypeError(f"{self.layer_type} not implemented!")

    def get_node_info(self):
        return {
            "type" : self.layer_type,
            "onnx_node": self.node.onnx_node,
            "onnx_input": list(self.inputs),
            "onnx_output": list(self.outputs),
            "attr" : self.attr,
            "hw" : self.hw
        }

    def apply_config_quantisation(self, config):
        if "layers" in config: # per-layer specification
            pass # TODO:
        else:
            # get the data type configuration
            width = config["data"]["width"]
            binary_point = config["data"].get("binary_point", width//2)
            # update hardware
            self.hw.data_width = width

    def apply_QDQ_quantisation(self): #TODO
        """
        Takes the LinearQuant and Linear DeQuant from the graph, and
        infers the fixed point widths from this. Might still need to
        give the widths (bare minimum)
        """
        pass

    def apply_QCDQ_quantisation(self): #TODO
        """
        same as above, but uses a clipping node aswell to get the width
        """
        pass

    def get_edges_in(self):
        edges = []
        for prev_node in self.inputs:
            if prev_node != self.name:
                edges.append((prev_node, self.name))
        return edges

class ParsePrototxtConvNode(ParsePrototxtNode):

    def get_hardware(self):

        # return hardware
        if self.dimensionality == 2:
            layer = ConvolutionLayer(
                self.node.parameters.channels_out,
                self.node.parameters.rows_in,
                self.node.parameters.cols_in,
                self.node.parameters.channels_in,
                kernel_rows =self.node.parameters.kernel_rows,
                kernel_cols =self.node.parameters.kernel_cols,
                stride_rows =self.node.parameters.stride_rows,
                stride_cols =self.node.parameters.stride_cols,
                pad_top     =self.node.parameters.pad_top,
                pad_bottom  =self.node.parameters.pad_bottom,
                pad_left    =self.node.parameters.pad_left,
                pad_right   =self.node.parameters.pad_right,
                groups      =self.node.parameters.groups,
                fine        =self.node.parameters.fine,
                coarse_in   =self.node.parameters.coarse_in,
                coarse_out  =self.node.parameters.coarse_out,
                coarse_group=self.node.parameters.coarse_group,
                input_t     =FixedPoint(self.node.parameters.input_t.width, self.node.parameters.input_t.binary_point),
                output_t    =FixedPoint(self.node.parameters.output_t.width, self.node.parameters.output_t.binary_point),
                weight_t    =FixedPoint(self.node.parameters.weight_t.width, self.node.parameters.weight_t.binary_point),
                acc_t       =FixedPoint(self.node.parameters.acc_t.width, self.node.parameters.acc_t.binary_point),
                has_bias    =self.node.parameters.has_bias,
<<<<<<< HEAD
                skipping_windows    =self.node.parameters.skipping_windows,
=======
                sparsity    =[self.node.parameters.sparsity]*self.node.parameters.channels_in,
                block_floating_point =self.node.parameters.block_floating_point,
>>>>>>> 1f1f0b1e
                backend =self.backend,
                regression_model =self.regression_model,
                stream_weights=self.node.stream_weights
            )
            layer.use_uram = self.node.parameters.use_uram
            return layer
        elif self.dimensionality == 3:
            return ConvolutionLayer3D(
                self.node.parameters.channels_out,
                self.node.parameters.rows_in,
                self.node.parameters.cols_in,
                self.node.parameters.depth_in,
                self.node.parameters.channels_in,
                kernel_rows =self.node.parameters.kernel_rows,
                kernel_cols =self.node.parameters.kernel_cols,
                kernel_depth=self.node.parameters.kernel_depth,
                stride_rows =self.node.parameters.stride_rows,
                stride_cols =self.node.parameters.stride_cols,
                stride_depth=self.node.parameters.stride_depth,
                pad_top     =self.node.parameters.pad_top,
                pad_bottom  =self.node.parameters.pad_bottom,
                pad_left    =self.node.parameters.pad_left,
                pad_right   =self.node.parameters.pad_right,
                pad_front   =self.node.parameters.pad_front,
                pad_back    =self.node.parameters.pad_back,
                groups      =self.node.parameters.groups,
                fine        =self.node.parameters.fine,
                coarse_in   =self.node.parameters.coarse_in,
                coarse_out  =self.node.parameters.coarse_out,
                coarse_group=self.node.parameters.coarse_group,
                input_t     =FixedPoint(self.node.parameters.input_t.width, self.node.parameters.input_t.binary_point),
                output_t    =FixedPoint(self.node.parameters.output_t.width, self.node.parameters.output_t.binary_point),
                weight_t    =FixedPoint(self.node.parameters.weight_t.width, self.node.parameters.weight_t.binary_point),
                acc_t       =FixedPoint(self.node.parameters.acc_t.width, self.node.parameters.acc_t.binary_point),
                has_bias    =self.node.parameters.has_bias,
                backend =self.backend,
                regression_model =self.regression_model,
            )
        else:
            raise NotImplementedError

    def get_node_info(self):
        node_info = ParsePrototxtNode.get_node_info(self)
        node_info["inputs"] = {
            "weights" : self.node.weights_path,
            "bias" : self.node.bias_path
        }
        return node_info

class ParsePrototxtInnerProductNode(ParsePrototxtNode):

    def get_hardware(self):

        # return hardware
        if self.dimensionality == 2:
            return InnerProductLayer(
                self.node.parameters.channels_out,
                self.node.parameters.rows_in,
                self.node.parameters.cols_in,
                self.node.parameters.channels_in,
                coarse_in   =self.node.parameters.coarse_in,
                coarse_out  =self.node.parameters.coarse_out,
                input_t     =FixedPoint(self.node.parameters.input_t.width, self.node.parameters.input_t.binary_point),
                output_t    =FixedPoint(self.node.parameters.output_t.width, self.node.parameters.output_t.binary_point),
                weight_t    =FixedPoint(self.node.parameters.weight_t.width, self.node.parameters.weight_t.binary_point),
                acc_t       =FixedPoint(self.node.parameters.acc_t.width, self.node.parameters.acc_t.binary_point),
                has_bias    =self.node.parameters.has_bias,
                block_floating_point =self.node.parameters.block_floating_point,
                backend =self.backend,
                regression_model =self.regression_model,
                stream_weights=self.node.parameters.stream_weights
            )
        elif self.dimensionality == 3:
            return InnerProductLayer3D(
                self.node.parameters.channels_out,
                self.node.parameters.rows_in,
                self.node.parameters.cols_in,
                self.node.parameters.depth_in,
                self.node.parameters.channels_in,
                coarse_in   =self.node.parameters.coarse_in,
                coarse_out  =self.node.parameters.coarse_out,
                input_t     =FixedPoint(self.node.parameters.input_t.width, self.node.parameters.input_t.binary_point),
                output_t    =FixedPoint(self.node.parameters.output_t.width, self.node.parameters.output_t.binary_point),
                weight_t    =FixedPoint(self.node.parameters.weight_t.width, self.node.parameters.weight_t.binary_point),
                acc_t       =FixedPoint(self.node.parameters.acc_t.width, self.node.parameters.acc_t.binary_point),
                has_bias    =self.node.parameters.has_bias,
                backend =self.backend,
                regression_model =self.regression_model,
            )
        else:
            raise NotImplementedError

    def get_node_info(self):
        node_info = ParsePrototxtNode.get_node_info(self)
        node_info["inputs"] = {
            "weights" : self.node.weights_path,
            "bias" : self.node.bias_path
        }
        return node_info

class ParsePrototxtReLUNode(ParsePrototxtNode):

    def get_hardware(self):

        # return hardware
        if self.dimensionality == 2:
            return ReLULayer(
                self.node.parameters.rows_in,
                self.node.parameters.cols_in,
                self.node.parameters.channels_in,
                coarse=self.node.parameters.coarse,
                data_t=FixedPoint(self.node.parameters.data_t.width, self.node.parameters.data_t.binary_point),
            )
        elif self.dimensionality == 3:
            return ReLULayer3D(
                self.node.parameters.rows_in,
                self.node.parameters.cols_in,
                self.node.parameters.depth_in,
                self.node.parameters.channels_in,
                coarse=self.node.parameters.coarse,
                data_t=FixedPoint(self.node.parameters.data_t.width, self.node.parameters.data_t.binary_point),
            )
        else:
            raise NotImplementedError

class ParsePrototxtThresholdedReLUNode(ParsePrototxtNode):

    def get_hardware(self):

        # return hardware
        return ThresholdedReLULayer(
            self.node.parameters.rows_in,
            self.node.parameters.cols_in,
            self.node.parameters.channels_in,
            threshold = self.node.parameters.threshold,
            coarse=self.node.parameters.coarse,
        )

class ParsePrototxtPoolingNode(ParsePrototxtNode):

    def get_hardware(self):

        # create pooling layer hardware
        if self.dimensionality == 2:
            return PoolingLayer(
                self.node.parameters.rows_in,
                self.node.parameters.cols_in,
                self.node.parameters.channels_in,
                pool_type   = self.op_type,
                kernel_rows =self.node.parameters.kernel_rows,
                kernel_cols =self.node.parameters.kernel_cols,
                stride_rows =self.node.parameters.stride_rows,
                stride_cols =self.node.parameters.stride_cols,
                pad_top     =self.node.parameters.pad_top,
                pad_bottom  =self.node.parameters.pad_bottom,
                pad_left    =self.node.parameters.pad_left,
                pad_right   =self.node.parameters.pad_right,
                coarse  =self.node.parameters.coarse,
                data_t  =FixedPoint(self.node.parameters.data_t.width, self.node.parameters.data_t.binary_point),
                backend =self.backend,
                regression_model =self.regression_model,
            )
        elif self.dimensionality == 3:
            return PoolingLayer3D(
                self.node.parameters.rows_in,
                self.node.parameters.cols_in,
                self.node.parameters.depth_in,
                self.node.parameters.channels_in,
                pool_type   = self.op_type,
                kernel_rows =self.node.parameters.kernel_rows,
                kernel_cols =self.node.parameters.kernel_cols,
                kernel_depth=self.node.parameters.kernel_depth,
                stride_rows =self.node.parameters.stride_rows,
                stride_cols =self.node.parameters.stride_cols,
                stride_depth=self.node.parameters.stride_depth,
                pad_top     =self.node.parameters.pad_top,
                pad_bottom  =self.node.parameters.pad_bottom,
                pad_left    =self.node.parameters.pad_left,
                pad_right   =self.node.parameters.pad_right,
                pad_front   =self.node.parameters.pad_front,
                pad_back    =self.node.parameters.pad_back,
                coarse  =self.node.parameters.coarse,
                data_t  =FixedPoint(self.node.parameters.data_t.width, self.node.parameters.data_t.binary_point),
                backend =self.backend,
                regression_model =self.regression_model,
            )
        else:
            raise NotImplementedError

class ParsePrototxtSqueezeNode(ParsePrototxtNode):

    def get_hardware(self):

        # create pooling layer hardware
        return SqueezeLayer(
            self.node.parameters.rows_in,
            self.node.parameters.cols_in,
            self.node.parameters.channels_in,
            coarse_in   =self.node.parameters.coarse_in,
            coarse_out  =self.node.parameters.coarse_out,
            data_t      =FixedPoint(self.node.parameters.data_t.width, self.node.parameters.data_t.binary_point),
            backend =self.backend,
            regression_model =self.regression_model,
        )

class ParsePrototxtGlobalPoolingNode(ParsePrototxtNode):

    def get_hardware(self):

        # create Average pooling layer hardware
        return GlobalPoolingLayer(
            self.node.parameters.rows_in,
            self.node.parameters.cols_in,
            self.node.parameters.channels_in,
            data_t=FixedPoint(self.node.parameters.data_t.width, self.node.parameters.data_t.binary_point),
            acc_t=FixedPoint(self.node.parameters.acc_t.width, self.node.parameters.acc_t.binary_point),
            op_type=self.op_type,
            backend =self.backend,
            coarse=self.node.parameters.coarse,
            regression_model =self.regression_model,
        )

class ParsePrototxtEltWiseNode(ParsePrototxtNode):

    def get_hardware(self):

        # create eltwise layer hardware
        return EltWiseLayer(
            self.node.parameters.rows_in,
            self.node.parameters.cols_in,
            self.node.parameters.channels_in,
            ports_in=self.node.parameters.ports_in,
            op_type=self.op_type, 
            data_t=FixedPoint(self.node.parameters.data_t.width, self.node.parameters.data_t.binary_point),
            acc_t=FixedPoint(self.node.parameters.acc_t.width, self.node.parameters.acc_t.binary_point),
            backend =self.backend,
            coarse=self.node.parameters.coarse,
            regression_model =self.regression_model,
        )

class ParsePrototxtSplitNode(ParsePrototxtNode):

    def get_hardware(self):

        # create eltwise layer hardware
        return SplitLayer(
            self.node.parameters.rows_in,
            self.node.parameters.cols_in,
            self.node.parameters.channels_in,
            ports_out=self.node.parameters.ports_out,
            data_t=FixedPoint(self.node.parameters.data_t.width, self.node.parameters.data_t.binary_point),
            coarse=self.node.parameters.coarse,
            backend =self.backend,
            regression_model =self.regression_model,
        )

<|MERGE_RESOLUTION|>--- conflicted
+++ resolved
@@ -129,12 +129,6 @@
                 weight_t    =FixedPoint(self.node.parameters.weight_t.width, self.node.parameters.weight_t.binary_point),
                 acc_t       =FixedPoint(self.node.parameters.acc_t.width, self.node.parameters.acc_t.binary_point),
                 has_bias    =self.node.parameters.has_bias,
-<<<<<<< HEAD
-                skipping_windows    =self.node.parameters.skipping_windows,
-=======
-                sparsity    =[self.node.parameters.sparsity]*self.node.parameters.channels_in,
-                block_floating_point =self.node.parameters.block_floating_point,
->>>>>>> 1f1f0b1e
                 backend =self.backend,
                 regression_model =self.regression_model,
                 stream_weights=self.node.stream_weights
@@ -367,7 +361,7 @@
             self.node.parameters.cols_in,
             self.node.parameters.channels_in,
             ports_in=self.node.parameters.ports_in,
-            op_type=self.op_type, 
+            op_type=self.op_type,
             data_t=FixedPoint(self.node.parameters.data_t.width, self.node.parameters.data_t.binary_point),
             acc_t=FixedPoint(self.node.parameters.acc_t.width, self.node.parameters.acc_t.binary_point),
             backend =self.backend,
