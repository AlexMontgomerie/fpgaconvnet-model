numpy>=1.19.2
wandb
graphviz>=0.16
networkx>=2.5
onnx>=1.12.0
onnxsim==0.4.28
onnxruntime>=1.12.0
onnxoptimizer>=0.3.8
pydot>=1.4.2
scipy>=1.2.1
fpbinary>=1.5.3
xgboost
matplotlib
pandas
toml
protobuf==3.20.3
pymongo
tqdm
pyparsing<3
<<<<<<< HEAD
dacite==1.8.1
=======
nvidia-pyindex
onnx-graphsurgeon
ddt
pymongo
scikit-learn
pytest
vcdvcd
>>>>>>> 5779339e
<|MERGE_RESOLUTION|>--- conflicted
+++ resolved
@@ -17,14 +17,11 @@
 pymongo
 tqdm
 pyparsing<3
-<<<<<<< HEAD
 dacite==1.8.1
-=======
 nvidia-pyindex
 onnx-graphsurgeon
 ddt
 pymongo
 scikit-learn
 pytest
-vcdvcd
->>>>>>> 5779339e
+vcdvcd