--- conflicted
+++ resolved
@@ -2,6 +2,10 @@
 import os
 import ddt
 import pytest
+import unittest
+import json
+
+from tabulate import tabulate
 
 from fpgaconvnet.parser.Parser import Parser
 from fpgaconvnet.tools.waveform_parser import VCDWaveformParser
@@ -11,348 +15,76 @@
 
 # Define the path to the hardware backend directory (fpgaconvnet-chisel)
 HW_BACKEND_PATH = "../fpgaconvnet-chisel"
-ABS_TOL = 500
-REL_TOL = 0.05
+ABS_TOL = 10000
+REL_TOL = 0.75
 
-<<<<<<< HEAD
 def filter_by_type(layer_type):
     return "squeeze" not in layer_type.lower() and "split" not in layer_type.lower() and "reshape" not in layer_type.lower()
-=======
-ABS_TOL = 10000
-REL_TOL = 0.175
->>>>>>> 869799c6
 
-@ddt.ddt()
-def test_simple_gap_network():
+@ddt.ddt
+class TestPipelineDepth(unittest.TestCase):
 
-    # initialise network
-    parser = Parser(backend="chisel")
-    net = parser.onnx_to_fpgaconvnet("tests/models/buffer_test.onnx", save_opt_model=False)
-    net = parser.prototxt_to_fpgaconvnet(net, "tests/configs/network/buffer_test.json")
-    net.update_partitions()
+    @ddt.unpack
+    @ddt.data(
+        # simple buffer test
+        ["tests/models/buffer_test.onnx", "tests/configs/network/buffer_test.json",
+            f"{HW_BACKEND_PATH}/test_run_dir/PartitionFixed_Config_0_should_be_correct_for_buffer_test_case_0/PartitionFixedDUT.vcd"],
+        # unet single branch
+        ["tests/models/unet_single_branch.onnx", "tests/configs/network/unet_single_branch.json",
+            f"{HW_BACKEND_PATH}/test_run_dir/PartitionFixed_Config_0_should_be_correct_for_unet_single_branch_case_0/PartitionFixedDUT.vcd"],
+        # unet two branch
+        ["tests/models/unet_two_branch.onnx", "tests/configs/network/unet_two_branch.json",
+            f"{HW_BACKEND_PATH}/test_run_dir/PartitionFixed_Config_0_should_be_correct_for_unet_two_branch_case_0/PartitionFixedDUT.vcd"],
+        # unet three branch
+        ["tests/models/unet_three_branch.onnx", "tests/configs/network/unet_three_branch.json",
+            f"{HW_BACKEND_PATH}/test_run_dir/PartitionFixed_Config_0_should_be_correct_for_unet_three_branch_case_0/PartitionFixedDUT.vcd"],
+        # vgg 11 toy
+        ["tests/models/vgg11_toy.onnx", "tests/configs/network/vgg11_toy.json",
+            f"{HW_BACKEND_PATH}/test_run_dir/PartitionFixed_Config_0_should_be_correct_for_vgg11_toy_case_0/PartitionFixedDUT.vcd"],
+        # vgg 19 toy
+        ["tests/models/vgg19_toy.onnx", "tests/configs/network/vgg19_toy.json",
+            f"{HW_BACKEND_PATH}/test_run_dir/PartitionFixed_Config_0_should_be_correct_for_vgg19_toy_case_0/PartitionFixedDUT.vcd"],
+    )
+    def test_simple_gap_network(self, onnx_path, config_path, vcd_path):
 
-<<<<<<< HEAD
-    model_layers = list(filter(filter_by_type, net.partitions[0].graph.nodes()))
+        # initialise network
+        parser = Parser(backend="chisel")
+        net = parser.onnx_to_fpgaconvnet(onnx_path, save_opt_model=False)
+        net = parser.prototxt_to_fpgaconvnet(net, config_path)
+        net.update_partitions()
 
-    vcd_path = f"{HW_BACKEND_PATH}/test_run_dir/PartitionFixed_Config_0_should_be_correct_for_buffer_test_case_0/PartitionFixedDUT.vcd"
-    vcd_parser = VCDWaveformParser(vcd_path, is_partition=True)
-    partition_stats = {}
-    for layer in model_layers:
-        partition_stats[layer] = vcd_parser.get_layer_stats(layer)
+        # find the relavant layers in the model (i.e. not squeeze, split, reshape)
+        model_layers = list(filter(filter_by_type, net.partitions[0].graph.nodes()))
 
-    print(f"\nPartition total cycles (modeling estimation): {net.partitions[0].get_cycle()}")
+        # parse the vcd file
+        if os.path.exists(f"{vcd_path}.cache.json"):
+            with open(f"{vcd_path}.cache.json", "r") as f:
+                partition_stats = json.load(f)
+        else:
+            vcd_parser = VCDWaveformParser(vcd_path, is_partition=True)
+            partition_stats = {}
+            for layer in model_layers:
+                partition_stats[layer] = vcd_parser.get_layer_stats(layer)
+            with open(f"{vcd_path}.cache.json", "w") as f:
+                json.dump(partition_stats, f)
 
-    for layer in partition_stats:
-        assert net.partitions[0].get_pipeline_depth(layer) == pytest.approx(partition_stats[layer]['partition_pipeline_depth_cycles'], abs=ABS_TOL, rel=REL_TOL)
-=======
-    # check the correct pipeline depth for each node
-    # assert net.partitions[0].get_pipeline_depth("Conv_0") == pytest.approx(86, abs=ABS_TOL, rel=REL_TOL)
-    assert net.partitions[0].get_pipeline_depth("Relu_1") == pytest.approx(94, abs=ABS_TOL, rel=REL_TOL)
-    assert net.partitions[0].get_pipeline_depth("Conv_2") == pytest.approx(520, abs=ABS_TOL, rel=REL_TOL)
-    assert net.partitions[0].get_pipeline_depth("Relu_3") == pytest.approx(528, abs=ABS_TOL, rel=REL_TOL)
-    assert net.partitions[0].get_pipeline_depth("GlobalAveragePool_4") == pytest.approx(7050, abs=ABS_TOL, rel=REL_TOL)
-    assert net.partitions[0].get_pipeline_depth("Conv_5") == pytest.approx(7317, abs=ABS_TOL, rel=REL_TOL)
-    assert net.partitions[0].get_pipeline_depth("Relu_6") == pytest.approx(7320, abs=ABS_TOL, rel=REL_TOL)
-    assert net.partitions[0].get_pipeline_depth("Conv_7") == pytest.approx(7415, abs=ABS_TOL, rel=REL_TOL)
->>>>>>> 869799c6
+        # create a table
+        print(tabulate({
+            "Layer": [layer for layer in partition_stats],
+            "Model Rate In": [net.partitions[0].get_initial_input_rate(layer) for layer in partition_stats],
+            "Actual Rate In": [partition_stats[layer]['initial_rate_in_per_stream'] for layer in partition_stats],
+            "Model Start Depth (words)": [net.partitions[0].graph.nodes[layer]["hw"].start_depth() for layer in partition_stats],
+            "Actual Start Depth (words)": [partition_stats[layer]['layer_start_depth'] for layer in partition_stats],
+            "Model Pipeline Depth (cycles)": [net.partitions[0].get_pipeline_depth(layer) for layer in partition_stats],
+            "Actual Pipeline Depth (cycles)": [partition_stats[layer]['partition_pipeline_depth_cycles'] for layer in partition_stats],
+        }, headers="keys"))
 
-@ddt.ddt()
-def test_unet_single_branch_network():
+        # iterate over layers of the network
+        for layer in partition_stats:
 
-    # initialise network
-    parser = Parser(backend="chisel")
-    net = parser.onnx_to_fpgaconvnet("tests/models/unet_single_branch.onnx", save_opt_model=False)
-    net = parser.prototxt_to_fpgaconvnet(net, "tests/configs/network/unet_single_branch.json")
-    net.update_partitions()
+            # check pipeline depth is conservative
+            assert net.partitions[0].get_pipeline_depth(layer) >= partition_stats[layer]['partition_pipeline_depth_cycles']
 
-<<<<<<< HEAD
-    model_layers = list(filter(filter_by_type, net.partitions[0].graph.nodes()))
+            # check that it is within a reasonable tolerance
+            assert net.partitions[0].get_pipeline_depth(layer) == pytest.approx(partition_stats[layer]['partition_pipeline_depth_cycles'], abs=ABS_TOL, rel=REL_TOL)
 
-    vcd_path = f"{HW_BACKEND_PATH}/test_run_dir/PartitionFixed_Config_0_should_be_correct_for_unet_single_branch_case_0/PartitionFixedDUT.vcd"
-    vcd_parser = VCDWaveformParser(vcd_path, is_partition=True)
-    partition_stats = {}
-    for layer in model_layers:
-        partition_stats[layer] = vcd_parser.get_layer_stats(layer)
-
-    print(f"\nPartition total cycles (modeling estimation): {net.partitions[0].get_cycle()}")
-
-    for layer in partition_stats:
-        assert net.partitions[0].get_pipeline_depth(layer) == pytest.approx(partition_stats[layer]['partition_pipeline_depth_cycles'], abs=ABS_TOL, rel=REL_TOL)
-=======
-    # check the correct pipeline depth for each node
-    # assert net.partitions[0].get_pipeline_depth("Conv_0") == pytest.approx(156, abs=ABS_TOL, rel=REL_TOL)
-    assert net.partitions[0].get_pipeline_depth("Conv_2") == pytest.approx(1991, abs=ABS_TOL, rel=REL_TOL)
-    assert net.partitions[0].get_pipeline_depth("MaxPool_4") == pytest.approx(6234, abs=ABS_TOL, rel=REL_TOL)
-    assert net.partitions[0].get_pipeline_depth("Conv_5") == pytest.approx(14942, abs=ABS_TOL, rel=REL_TOL)
-    assert net.partitions[0].get_pipeline_depth("Conv_7") == pytest.approx(23666, abs=ABS_TOL, rel=REL_TOL)
-    assert net.partitions[0].get_pipeline_depth("Resize_9") == pytest.approx(23677, abs=ABS_TOL, rel=REL_TOL)
-    assert net.partitions[0].get_pipeline_depth("Conv_10") == pytest.approx(23753, abs=ABS_TOL, rel=REL_TOL)
-    assert net.partitions[0].get_pipeline_depth("Concat_11") == pytest.approx(23761, abs=ABS_TOL, rel=REL_TOL)
-    assert net.partitions[0].get_pipeline_depth("Conv_12") == pytest.approx(27875, abs=ABS_TOL, rel=REL_TOL)
-    assert net.partitions[0].get_pipeline_depth("Conv_14") == pytest.approx(32379, abs=ABS_TOL, rel=REL_TOL)
-    assert net.partitions[0].get_pipeline_depth("Conv_16") == pytest.approx(32416, abs=ABS_TOL, rel=REL_TOL)
->>>>>>> 869799c6
-
-@ddt.ddt()
-def test_unet_two_branch_network():
-
-    # initialise network
-    parser = Parser(backend="chisel")
-    net = parser.onnx_to_fpgaconvnet("tests/models/unet_two_branch.onnx", save_opt_model=False)
-    net = parser.prototxt_to_fpgaconvnet(net, "tests/configs/network/unet_two_branch.json")
-    net.update_partitions()
-
-<<<<<<< HEAD
-    model_layers = list(filter(filter_by_type, net.partitions[0].graph.nodes()))
-
-    vcd_path = f"{HW_BACKEND_PATH}/test_run_dir/PartitionFixed_Config_0_should_be_correct_for_unet_two_branch_case_0/PartitionFixedDUT.vcd"
-    vcd_parser = VCDWaveformParser(vcd_path, is_partition=True)
-    partition_stats = {}
-    for layer in model_layers:
-        partition_stats[layer] = vcd_parser.get_layer_stats(layer)
-
-    print(f"\nPartition total cycles (modeling estimation): {net.partitions[0].get_cycle()}")
-
-    for layer in partition_stats:
-        assert net.partitions[0].get_pipeline_depth(layer) == pytest.approx(partition_stats[layer]['partition_pipeline_depth_cycles'], abs=ABS_TOL, rel=REL_TOL)
-=======
-    # check the correct pipeline depth for each node
-    # assert net.partitions[0].get_pipeline_depth("Conv_0") == pytest.approx(156, abs=ABS_TOL, rel=REL_TOL)
-    assert net.partitions[0].get_pipeline_depth("Conv_2") == pytest.approx(1991, abs=ABS_TOL, rel=REL_TOL)
-    assert net.partitions[0].get_pipeline_depth("MaxPool_4") == pytest.approx(6234, abs=ABS_TOL, rel=REL_TOL)
-    assert net.partitions[0].get_pipeline_depth("Conv_5") == pytest.approx(15182, abs=ABS_TOL, rel=REL_TOL)
-    assert net.partitions[0].get_pipeline_depth("Conv_7") == pytest.approx(24405, abs=ABS_TOL, rel=REL_TOL)
-    assert net.partitions[0].get_pipeline_depth("MaxPool_9") == pytest.approx(33128, abs=ABS_TOL, rel=REL_TOL)
-    assert net.partitions[0].get_pipeline_depth("Conv_10") == pytest.approx(52540, abs=ABS_TOL, rel=REL_TOL)
-    assert net.partitions[0].get_pipeline_depth("Conv_12") == pytest.approx(73011, abs=ABS_TOL, rel=REL_TOL)
-    assert net.partitions[0].get_pipeline_depth("Conv_15") == pytest.approx(73540, abs=ABS_TOL, rel=REL_TOL)
-    assert net.partitions[0].get_pipeline_depth("Concat_16") == pytest.approx(73548, abs=ABS_TOL, rel=REL_TOL)
-    assert net.partitions[0].get_pipeline_depth("Conv_17") == pytest.approx(89944, abs=ABS_TOL, rel=REL_TOL)
-    assert net.partitions[0].get_pipeline_depth("Conv_19") == pytest.approx(99235, abs=ABS_TOL, rel=REL_TOL)
-    assert net.partitions[0].get_pipeline_depth("Conv_22") == pytest.approx(99384, abs=ABS_TOL, rel=REL_TOL)
-    assert net.partitions[0].get_pipeline_depth("Concat_23") == pytest.approx(99392, abs=ABS_TOL, rel=REL_TOL)
-    assert net.partitions[0].get_pipeline_depth("Conv_24") == pytest.approx(107600, abs=ABS_TOL, rel=REL_TOL)
-    assert net.partitions[0].get_pipeline_depth("Conv_26") == pytest.approx(112007, abs=ABS_TOL, rel=REL_TOL)
-    assert net.partitions[0].get_pipeline_depth("Conv_28") == pytest.approx(112044, abs=ABS_TOL, rel=REL_TOL)
->>>>>>> 869799c6
-
-@ddt.ddt()
-def test_unet_three_branch_network():
-
-    # initialise network
-    parser = Parser(backend="chisel")
-    net = parser.onnx_to_fpgaconvnet("tests/models/unet_three_branch.onnx", save_opt_model=False)
-    net = parser.prototxt_to_fpgaconvnet(net, "tests/configs/network/unet_three_branch.json")
-    net.update_partitions()
-
-<<<<<<< HEAD
-    model_layers = list(filter(filter_by_type, net.partitions[0].graph.nodes()))
-
-    vcd_path = f"{HW_BACKEND_PATH}/test_run_dir/PartitionFixed_Config_0_should_be_correct_for_unet_three_branch_case_0/PartitionFixedDUT.vcd"
-    vcd_parser = VCDWaveformParser(vcd_path, is_partition=True)
-    partition_stats = {}
-    for layer in model_layers:
-        partition_stats[layer] = vcd_parser.get_layer_stats(layer)
-
-    print(f"\nPartition total cycles (modeling estimation): {net.partitions[0].get_cycle()}")
-
-    for layer in partition_stats:
-        assert net.partitions[0].get_pipeline_depth(layer) == pytest.approx(partition_stats[layer]['partition_pipeline_depth_cycles'], abs=ABS_TOL, rel=REL_TOL)
-
-=======
-    # check the correct pipeline depth for each node
-    assert net.partitions[0].get_pipeline_depth("Conv_0") == pytest.approx(147, abs=ABS_TOL, rel=REL_TOL)
-    assert net.partitions[0].get_pipeline_depth("Relu_1") == pytest.approx(167, abs=ABS_TOL, rel=REL_TOL)
-    assert net.partitions[0].get_pipeline_depth("Conv_2") == pytest.approx(1896, abs=ABS_TOL, rel=REL_TOL)
-    assert net.partitions[0].get_pipeline_depth("Relu_3") == pytest.approx(1907, abs=ABS_TOL, rel=REL_TOL)
-    assert net.partitions[0].get_pipeline_depth("Relu_3_split") == pytest.approx(1913, abs=ABS_TOL, rel=REL_TOL)
-    assert net.partitions[0].get_pipeline_depth("MaxPool_4") == pytest.approx(6152, abs=ABS_TOL, rel=REL_TOL)
-    assert net.partitions[0].get_pipeline_depth("Conv_5") == pytest.approx(15100, abs=ABS_TOL, rel=REL_TOL)
-    assert net.partitions[0].get_pipeline_depth("Relu_6") == pytest.approx(15103, abs=ABS_TOL, rel=REL_TOL)
-    assert net.partitions[0].get_pipeline_depth("Conv_7") == pytest.approx(24323, abs=ABS_TOL, rel=REL_TOL)
-    assert net.partitions[0].get_pipeline_depth("Relu_8") == pytest.approx(24334, abs=ABS_TOL, rel=REL_TOL)
-    assert net.partitions[0].get_pipeline_depth("Relu_8_split") == pytest.approx(24340, abs=ABS_TOL, rel=REL_TOL)
-    assert net.partitions[0].get_pipeline_depth("MaxPool_9") == pytest.approx(33054, abs=ABS_TOL, rel=REL_TOL)
-    assert net.partitions[0].get_pipeline_depth("Conv_10") == pytest.approx(52466, abs=ABS_TOL, rel=REL_TOL)
-    assert net.partitions[0].get_pipeline_depth("Relu_11") == pytest.approx(52469, abs=ABS_TOL, rel=REL_TOL)
-    assert net.partitions[0].get_pipeline_depth("Conv_12") == pytest.approx(72937, abs=ABS_TOL, rel=REL_TOL)
-    assert net.partitions[0].get_pipeline_depth("Relu_13") == pytest.approx(72945, abs=ABS_TOL, rel=REL_TOL)
-    assert net.partitions[0].get_pipeline_depth("Relu_13_split") == pytest.approx(72946, abs=ABS_TOL, rel=REL_TOL)
-    assert net.partitions[0].get_pipeline_depth("MaxPool_14") == pytest.approx(91388, abs=ABS_TOL, rel=REL_TOL)
-    assert net.partitions[0].get_pipeline_depth("Conv_15") == pytest.approx(136336, abs=ABS_TOL, rel=REL_TOL)
-    assert net.partitions[0].get_pipeline_depth("Relu_16") == pytest.approx(136339, abs=ABS_TOL, rel=REL_TOL)
-    assert net.partitions[0].get_pipeline_depth("Conv_17") == pytest.approx(185447, abs=ABS_TOL, rel=REL_TOL)
-    assert net.partitions[0].get_pipeline_depth("Relu_18") == pytest.approx(185455, abs=ABS_TOL, rel=REL_TOL)
-    assert net.partitions[0].get_pipeline_depth("Resize_19") == pytest.approx(185458, abs=ABS_TOL, rel=REL_TOL)
-    assert net.partitions[0].get_pipeline_depth("Conv_20") == pytest.approx(187504, abs=ABS_TOL, rel=REL_TOL)
-    assert net.partitions[0].get_pipeline_depth("Concat_21") == pytest.approx(187512, abs=ABS_TOL, rel=REL_TOL)
-    assert net.partitions[0].get_pipeline_depth("Conv_22") == pytest.approx(220284, abs=ABS_TOL, rel=REL_TOL)
-    assert net.partitions[0].get_pipeline_depth("Relu_23") == pytest.approx(220292, abs=ABS_TOL, rel=REL_TOL)
-    assert net.partitions[0].get_pipeline_depth("Conv_24") == pytest.approx(240879, abs=ABS_TOL, rel=REL_TOL)
-    assert net.partitions[0].get_pipeline_depth("Relu_25") == pytest.approx(240887, abs=ABS_TOL, rel=REL_TOL)
-    assert net.partitions[0].get_pipeline_depth("Resize_26") == pytest.approx(240890, abs=ABS_TOL, rel=REL_TOL)
-    assert net.partitions[0].get_pipeline_depth("Conv_27") == pytest.approx(241408, abs=ABS_TOL, rel=REL_TOL)
-    assert net.partitions[0].get_pipeline_depth("Concat_28") == pytest.approx(241416, abs=ABS_TOL, rel=REL_TOL)
-    assert net.partitions[0].get_pipeline_depth("Conv_29") == pytest.approx(257812, abs=ABS_TOL, rel=REL_TOL)
-    assert net.partitions[0].get_pipeline_depth("Relu_30") == pytest.approx(257820, abs=ABS_TOL, rel=REL_TOL)
-    assert net.partitions[0].get_pipeline_depth("Conv_31") == pytest.approx(267103, abs=ABS_TOL, rel=REL_TOL)
-    assert net.partitions[0].get_pipeline_depth("Relu_32") == pytest.approx(267111, abs=ABS_TOL, rel=REL_TOL)
-    assert net.partitions[0].get_pipeline_depth("Resize_33") == pytest.approx(267114, abs=ABS_TOL, rel=REL_TOL)
-    assert net.partitions[0].get_pipeline_depth("Conv_34") == pytest.approx(267195, abs=ABS_TOL, rel=REL_TOL)
-    assert net.partitions[0].get_pipeline_depth("Concat_35") == pytest.approx(267203, abs=ABS_TOL, rel=REL_TOL)
-    assert net.partitions[0].get_pipeline_depth("Conv_36") == pytest.approx(275213, abs=ABS_TOL, rel=REL_TOL)
-    assert net.partitions[0].get_pipeline_depth("Relu_37") == pytest.approx(275221, abs=ABS_TOL, rel=REL_TOL)
-    assert net.partitions[0].get_pipeline_depth("Conv_38") == pytest.approx(277466, abs=ABS_TOL, rel=REL_TOL)
-    assert net.partitions[0].get_pipeline_depth("Relu_39") == pytest.approx(277474, abs=ABS_TOL, rel=REL_TOL)
-    assert net.partitions[0].get_pipeline_depth("Conv_40") == pytest.approx(277503, abs=ABS_TOL, rel=REL_TOL)
->>>>>>> 869799c6
-
-@ddt.ddt()
-def test_vgg11_toy_network():
-
-    # initialise network
-    parser = Parser(backend="chisel")
-    net = parser.onnx_to_fpgaconvnet("tests/models/vgg11_toy.onnx", save_opt_model=False)
-    net = parser.prototxt_to_fpgaconvnet(net, "tests/configs/network/vgg11_toy.json")
-    net.update_partitions()
-
-<<<<<<< HEAD
-    model_layers = list(filter(filter_by_type, net.partitions[0].graph.nodes()))
-
-    vcd_path = f"{HW_BACKEND_PATH}/test_run_dir/PartitionFixed_Config_0_should_be_correct_for_vgg11_toy_case_0/PartitionFixedDUT.vcd"
-    vcd_parser = VCDWaveformParser(vcd_path, is_partition=True)
-    partition_stats = {}
-    for layer in model_layers:
-        partition_stats[layer] = vcd_parser.get_layer_stats(layer)
-
-    print(f"\nPartition total cycles (modeling estimation): {net.partitions[0].get_cycle()}")
-
-    for layer in partition_stats:
-        assert net.partitions[0].get_pipeline_depth(layer) == pytest.approx(partition_stats[layer]['partition_pipeline_depth_cycles'], abs=ABS_TOL, rel=REL_TOL)
-
-=======
-    assert net.partitions[0].get_pipeline_depth("Conv_0") == pytest.approx(139, abs=ABS_TOL, rel=REL_TOL)
-    assert net.partitions[0].get_pipeline_depth("Relu_1") == pytest.approx(147, abs=ABS_TOL, rel=REL_TOL)
-    assert net.partitions[0].get_pipeline_depth("MaxPool_2") == pytest.approx(759, abs=ABS_TOL, rel=REL_TOL)
-    assert net.partitions[0].get_pipeline_depth("Conv_3") == pytest.approx(2339, abs=ABS_TOL, rel=REL_TOL)
-    assert net.partitions[0].get_pipeline_depth("Relu_4") == pytest.approx(2342, abs=ABS_TOL, rel=REL_TOL)
-    assert net.partitions[0].get_pipeline_depth("MaxPool_5") == pytest.approx(8888, abs=ABS_TOL, rel=REL_TOL)
-    assert net.partitions[0].get_pipeline_depth("Conv_6") == pytest.approx(23111, abs=ABS_TOL, rel=REL_TOL)
-    assert net.partitions[0].get_pipeline_depth("Relu_7") == pytest.approx(23120, abs=ABS_TOL, rel=REL_TOL)
-    assert net.partitions[0].get_pipeline_depth("Conv_8") == pytest.approx(41161, abs=ABS_TOL, rel=REL_TOL)
-    assert net.partitions[0].get_pipeline_depth("Relu_9") == pytest.approx(41164, abs=ABS_TOL, rel=REL_TOL)
-    assert net.partitions[0].get_pipeline_depth("MaxPool_10") == pytest.approx(82646, abs=ABS_TOL, rel=REL_TOL)
-    assert net.partitions[0].get_pipeline_depth("Conv_11") == pytest.approx(167594, abs=ABS_TOL, rel=REL_TOL)
-    assert net.partitions[0].get_pipeline_depth("Relu_12") == pytest.approx(167597, abs=ABS_TOL, rel=REL_TOL)
-    assert net.partitions[0].get_pipeline_depth("Conv_13") == pytest.approx(254593, abs=ABS_TOL, rel=REL_TOL)
-    assert net.partitions[0].get_pipeline_depth("Relu_14") == pytest.approx(254596, abs=ABS_TOL, rel=REL_TOL)
-    assert net.partitions[0].get_pipeline_depth("MaxPool_15") == pytest.approx(337562, abs=ABS_TOL, rel=REL_TOL)
-    assert net.partitions[0].get_pipeline_depth("Conv_16") == pytest.approx(396915, abs=ABS_TOL, rel=REL_TOL)
-    assert net.partitions[0].get_pipeline_depth("Relu_17") == pytest.approx(396938, abs=ABS_TOL, rel=REL_TOL)
-    assert net.partitions[0].get_pipeline_depth("Conv_18") == pytest.approx(456291, abs=ABS_TOL, rel=REL_TOL)
-    assert net.partitions[0].get_pipeline_depth("Relu_19") == pytest.approx(456300, abs=ABS_TOL, rel=REL_TOL)
-    assert net.partitions[0].get_pipeline_depth("GlobalMaxPool_20") == pytest.approx(468597, abs=ABS_TOL, rel=REL_TOL)
->>>>>>> 869799c6
-
-@ddt.ddt()
-def test_vgg19_toy_network():
-
-    # initialise network
-    parser = Parser(backend="chisel")
-    net = parser.onnx_to_fpgaconvnet("tests/models/vgg19_toy.onnx", save_opt_model=False)
-    net = parser.prototxt_to_fpgaconvnet(net, "tests/configs/network/vgg19_toy.json")
-    net.update_partitions()
-
-<<<<<<< HEAD
-    model_layers = list(filter(filter_by_type, net.partitions[0].graph.nodes()))
-
-    vcd_path = f"{HW_BACKEND_PATH}/test_run_dir/PartitionFixed_Config_0_should_be_correct_for_vgg19_toy_case_0/PartitionFixedDUT.vcd"
-    vcd_parser = VCDWaveformParser(vcd_path, is_partition=True)
-    partition_stats = {}
-    for layer in model_layers:
-        partition_stats[layer] = vcd_parser.get_layer_stats(layer)
-
-    print(f"\nPartition total cycles (modeling estimation): {net.partitions[0].get_cycle()}")
-
-    for layer in partition_stats:
-        assert net.partitions[0].get_pipeline_depth(layer) == pytest.approx(partition_stats[layer]['partition_pipeline_depth_cycles'], abs=ABS_TOL, rel=REL_TOL)
-
-=======
-    assert net.partitions[0].get_pipeline_depth("Conv_0") == pytest.approx(54, abs=ABS_TOL, rel=REL_TOL)
-    assert net.partitions[0].get_pipeline_depth("Relu_1") == pytest.approx(65, abs=ABS_TOL, rel=REL_TOL)
-    assert net.partitions[0].get_pipeline_depth("Conv_2") == pytest.approx(415, abs=ABS_TOL, rel=REL_TOL)
-    assert net.partitions[0].get_pipeline_depth("Relu_3") == pytest.approx(424, abs=ABS_TOL, rel=REL_TOL)
-    assert net.partitions[0].get_pipeline_depth("MaxPool_4") == pytest.approx(2023, abs=ABS_TOL, rel=REL_TOL)
-    assert net.partitions[0].get_pipeline_depth("Conv_5") == pytest.approx(5238, abs=ABS_TOL, rel=REL_TOL)
-    assert net.partitions[0].get_pipeline_depth("Relu_6") == pytest.approx(5241, abs=ABS_TOL, rel=REL_TOL)
-    assert net.partitions[0].get_pipeline_depth("Conv_7") == pytest.approx(8619, abs=ABS_TOL, rel=REL_TOL)
-    assert net.partitions[0].get_pipeline_depth("Relu_8") == pytest.approx(8634, abs=ABS_TOL, rel=REL_TOL)
-    assert net.partitions[0].get_pipeline_depth("MaxPool_9") == pytest.approx(11913, abs=ABS_TOL, rel=REL_TOL)
-    assert net.partitions[0].get_pipeline_depth("Conv_10") == pytest.approx(18581, abs=ABS_TOL, rel=REL_TOL)
-    assert net.partitions[0].get_pipeline_depth("Relu_11") == pytest.approx(18589, abs=ABS_TOL, rel=REL_TOL)
-    assert net.partitions[0].get_pipeline_depth("Conv_12") == pytest.approx(25424, abs=ABS_TOL, rel=REL_TOL)
-    assert net.partitions[0].get_pipeline_depth("Relu_13") == pytest.approx(25447, abs=ABS_TOL, rel=REL_TOL)
-    assert net.partitions[0].get_pipeline_depth("Conv_14") == pytest.approx(32064, abs=ABS_TOL, rel=REL_TOL)
-    assert net.partitions[0].get_pipeline_depth("Relu_15") == pytest.approx(32079, abs=ABS_TOL, rel=REL_TOL)
-    assert net.partitions[0].get_pipeline_depth("Conv_16") == pytest.approx(38756, abs=ABS_TOL, rel=REL_TOL)
-    assert net.partitions[0].get_pipeline_depth("Relu_17") == pytest.approx(38764, abs=ABS_TOL, rel=REL_TOL)
-    assert net.partitions[0].get_pipeline_depth("MaxPool_18") == pytest.approx(45307, abs=ABS_TOL, rel=REL_TOL)
-    assert net.partitions[0].get_pipeline_depth("Conv_19") == pytest.approx(59351, abs=ABS_TOL, rel=REL_TOL)
-    assert net.partitions[0].get_pipeline_depth("Relu_20") == pytest.approx(59366, abs=ABS_TOL, rel=REL_TOL)
-    assert net.partitions[0].get_pipeline_depth("Conv_21") == pytest.approx(65310, abs=ABS_TOL, rel=REL_TOL)
-    assert net.partitions[0].get_pipeline_depth("Relu_22") == pytest.approx(65318, abs=ABS_TOL, rel=REL_TOL)
-    assert net.partitions[0].get_pipeline_depth("Conv_23") == pytest.approx(70589, abs=ABS_TOL, rel=REL_TOL)
-    assert net.partitions[0].get_pipeline_depth("Relu_24") == pytest.approx(70597, abs=ABS_TOL, rel=REL_TOL)
-    assert net.partitions[0].get_pipeline_depth("Conv_25") == pytest.approx(76246, abs=ABS_TOL, rel=REL_TOL)
-    assert net.partitions[0].get_pipeline_depth("Relu_26") == pytest.approx(76254, abs=ABS_TOL, rel=REL_TOL)
-    assert net.partitions[0].get_pipeline_depth("MaxPool_27") == pytest.approx(78887, abs=ABS_TOL, rel=REL_TOL)
-    assert net.partitions[0].get_pipeline_depth("Conv_28") == pytest.approx(102527, abs=ABS_TOL, rel=REL_TOL)
-    assert net.partitions[0].get_pipeline_depth("Relu_29") == pytest.approx(102530, abs=ABS_TOL, rel=REL_TOL)
-    assert net.partitions[0].get_pipeline_depth("Conv_30") == pytest.approx(170069, abs=ABS_TOL, rel=REL_TOL)
-    assert net.partitions[0].get_pipeline_depth("Relu_31") == pytest.approx(170072, abs=ABS_TOL, rel=REL_TOL)
-    assert net.partitions[0].get_pipeline_depth("Conv_32") == pytest.approx(208972, abs=ABS_TOL, rel=REL_TOL)
-    assert net.partitions[0].get_pipeline_depth("Relu_33") == pytest.approx(208981, abs=ABS_TOL, rel=REL_TOL)
-    assert net.partitions[0].get_pipeline_depth("Conv_34") == pytest.approx(216158, abs=ABS_TOL, rel=REL_TOL)
-    assert net.partitions[0].get_pipeline_depth("Relu_35") == pytest.approx(216169, abs=ABS_TOL, rel=REL_TOL)
-    assert net.partitions[0].get_pipeline_depth("GlobalMaxPool_36") == pytest.approx(219255, abs=ABS_TOL, rel=REL_TOL)
->>>>>>> 869799c6
-
-@ddt.ddt()
-def test_resnet8_network():
-
-    # initialise network
-    parser = Parser(backend="chisel")
-    net = parser.onnx_to_fpgaconvnet("tests/models/resnet8.onnx", save_opt_model=False)
-    net = parser.prototxt_to_fpgaconvnet(net, "tests/configs/network/resnet8.json")
-    net.update_partitions()
-
-<<<<<<< HEAD
-    model_layers = list(filter(filter_by_type, net.partitions[0].graph.nodes()))
-
-    vcd_path = f"{HW_BACKEND_PATH}/test_run_dir/PartitionFixed_Config_0_should_be_correct_for_resnet8_case_0/PartitionFixedDUT.vcd"
-    vcd_parser = VCDWaveformParser(vcd_path, is_partition=True)
-    partition_stats = {}
-    for layer in model_layers:
-        partition_stats[layer] = vcd_parser.get_layer_stats(layer)
-
-    print(f"\nPartition total cycles (modeling estimation): {net.partitions[0].get_cycle()}")
-
-    for layer in partition_stats:
-        assert net.partitions[0].get_pipeline_depth(layer) == pytest.approx(partition_stats[layer]['partition_pipeline_depth_cycles'], abs=ABS_TOL, rel=REL_TOL)
-=======
-    # assert net.partitions[0].get_pipeline_depth("Conv_0") == pytest.approx(156, abs=ABS_TOL, rel=REL_TOL)
-    assert net.partitions[0].get_pipeline_depth("Conv_2") == pytest.approx(1899, abs=ABS_TOL, rel=REL_TOL)
-    assert net.partitions[0].get_pipeline_depth("Conv_4") == pytest.approx(4072, abs=ABS_TOL, rel=REL_TOL)
-    assert net.partitions[0].get_pipeline_depth("Add_5") == pytest.approx(4081, abs=ABS_TOL, rel=REL_TOL)
-    assert net.partitions[0].get_pipeline_depth("Conv_7") == pytest.approx(4207, abs=ABS_TOL, rel=REL_TOL)
-    assert net.partitions[0].get_pipeline_depth("Conv_8") == pytest.approx(8391, abs=ABS_TOL, rel=REL_TOL)
-    assert net.partitions[0].get_pipeline_depth("Conv_10") == pytest.approx(12773, abs=ABS_TOL, rel=REL_TOL)
-    assert net.partitions[0].get_pipeline_depth("Add_11") == pytest.approx(12782, abs=ABS_TOL, rel=REL_TOL)
-    assert net.partitions[0].get_pipeline_depth("Conv_13") == pytest.approx(13289, abs=ABS_TOL, rel=REL_TOL)
-    assert net.partitions[0].get_pipeline_depth("Conv_14") == pytest.approx(21634, abs=ABS_TOL, rel=REL_TOL)
-    assert net.partitions[0].get_pipeline_depth("Conv_16") == pytest.approx(30882, abs=ABS_TOL, rel=REL_TOL)
-    assert net.partitions[0].get_pipeline_depth("Add_17") == pytest.approx(30891, abs=ABS_TOL, rel=REL_TOL)
-    assert net.partitions[0].get_pipeline_depth("GlobalAveragePool_19") == pytest.approx(82828, abs=ABS_TOL, rel=REL_TOL)
-    assert net.partitions[0].get_pipeline_depth("Gemm_21") == pytest.approx(83472, abs=ABS_TOL, rel=REL_TOL)
->>>>>>> 869799c6
-
