--- conflicted
+++ resolved
@@ -1,8 +1,10 @@
 import glob
+import random
 import os
 import unittest
 import ddt
 import json
+import copy
 import itertools
 import numpy as np
 import pytest
@@ -216,7 +218,6 @@
         # get the modelled cycles
         model_cycles = layer.latency()
 
-<<<<<<< HEAD
         # check the cycles
         if cycles > 0:
             assert model_cycles == pytest.approx(cycles, abs=ABS_TOL, rel=REL_TOL), \
@@ -225,213 +226,109 @@
 
     @ddt.unpack
     @ddt.named_data(*LAYERS)
-    def test_updating_properties(self, layer: LayerBase, config: dict):
+    def test_updating_coarse_in(self, layer: LayerBase, config: dict):
+
+        # copy the layer
+        new_layer = copy.deepcopy(layer)
 
         # updating coarse in
-        coarse_in = max(layer.get_coarse_in_feasible())
-        layer.coarse_in = coarse_in
-        assert layer.coarse_in == coarse_in, f"Coarse in does not match. Expected: {coarse_in}, Actual: {layer.coarse_in}"
+        coarse_in = max(new_layer.get_coarse_in_feasible())
+        new_layer.coarse_in = coarse_in
+        assert new_layer.coarse_in == coarse_in, f"Coarse in does not match. Expected: {coarse_in}, Actual: {new_layer.coarse_in}"
+
+        # check the latency either improves or stays the same
+        assert new_layer.latency() <= layer.latency(), f"Latency did not improve. Expected: {new_layer.latency()}, Actual: {layer.latency()}"
+
+        # check the resources either improve or stay the same
+        for rsc_type in RESOURCES:
+            assert new_layer.resource()[rsc_type] <= layer.resource()[rsc_type], \
+                f"Resource {rsc_type} did not improve. Expected: {new_layer.resource()[rsc_type]}, Actual: {layer.resource()[rsc_type]}"
+
+    @ddt.unpack
+    @ddt.named_data(*LAYERS)
+    def test_updating_coarse_out(self, layer: LayerBase, config: dict):
+
+        # copy the layer
+        new_layer = copy.deepcopy(layer)
 
         # updating coarse out
-        coarse_out = max(layer.get_coarse_out_feasible())
-        layer.coarse_out = coarse_out
-        assert layer.coarse_out == coarse_out, f"Coarse out does not match. Expected: {coarse_out}, Actual: {layer.coarse_out}"
-
-=======
-@unittest.skip("Currently disabled in CI.")
-@ddt.ddt
-class TestConvolutionLayer_HW(TestLayerTemplate,unittest.TestCase):
-
-    @ddt.data(*glob.glob(f"{HW_BACKEND_PATH}/data/layers/convolution/test*"))
-    def test_layer_configurations(self, test_folder_path):
-        test_id = int(test_folder_path.split("/test_")[-1])
-        hw_sim_path = f"{HW_BACKEND_PATH}/test_run_dir"
-
-        # List all directories in hw_sim_path
-        all_dirs = [d for d in os.listdir(hw_sim_path) if os.path.isdir(os.path.join(hw_sim_path, d))]
-        # Filter directories based on whether they contain the substring "ConvolutionFixed_Config"
-        filtered_dirs = [d for d in all_dirs if "ConvolutionFixed_Config" in d]
-
-        # Check if the specific configuration has an existing simulation run
-        found_config = False
-        for dir in filtered_dirs:
-            if dir.startswith(f'ConvolutionFixed_Config_{test_id}_'):
-                found_config = True
-                break
-        if not found_config:
-            self.run_hw_simulation("convolution", test_id)
-            # Update filtered_dirs
-            all_dirs = [d for d in os.listdir(hw_sim_path) if os.path.isdir(os.path.join(hw_sim_path, d))]
-            filtered_dirs = [d for d in all_dirs if "ConvolutionFixed_Config" in d]
-
-        # Get the path of the vcd file of the simulation
-        for dir in filtered_dirs:
-            if dir.startswith(f'ConvolutionFixed_Config_{test_id}_'):
-                simulation_dir = dir
-                break
-        vcd_path = f"{hw_sim_path}/{simulation_dir}/ConvolutionBlockFixed.vcd"
-        vcd_parser = VCDWaveformParser(vcd_path)
-        simulation_results = vcd_parser.get_layer_stats("Convolution")
-        simulation_latency = simulation_results['layer_total_cycles']
-        simulation_pipeline_depth = simulation_results['layer_pipeline_depth_cycles']
-
-        config_path = f"{test_folder_path}/config.json"
-        # open configuration
-        with open(config_path, "r") as f:
-            config = json.load(f)
-
-        # initialise layer
-        layer = ConvolutionLayer(
-            config["filters"],
-            config["rows_in"],
-            config["cols_in"],
-            config["channels_in"],
-            coarse_in=config["coarse_in"],
-            coarse_out=config["coarse_out"],
-            coarse_group=config["coarse_group"],
-            kernel_rows=config["kernel_size"][0],
-            kernel_cols=config["kernel_size"][1],
-            stride_rows=config["stride"][0],
-            stride_cols=config["stride"][1],
-            groups=config["groups"],
-            pad_top=config["pad_top"],
-            pad_left=config["pad_left"],
-            pad_bottom=config["pad_bottom"],
-            pad_right=config["pad_right"],
-            fine=config["fine"],
-            has_bias=config["bias"],
-            input_t=FixedPoint(config["input_t"]["width"], config["input_t"]["binary_point"]),
-            weight_t=FixedPoint(config["weight_t"]["width"], config["weight_t"]["binary_point"]),
-            output_t=FixedPoint(config["output_t"]["width"], config["output_t"]["binary_point"]),
-            acc_t=FixedPoint(config["acc_t"]["width"], config["acc_t"]["binary_point"]),
-        )
-        layer.update()
-
-        modeling_latency = layer.latency()
-        modeling_pipeline_depth = layer.pipeline_depth()
-
-        assert modeling_latency == pytest.approx(simulation_latency, abs=ABS_TOL, rel=REL_TOL), f"TEST {test_id}: Modeling latency: {modeling_latency}, simulation latency: {simulation_latency}"
-        assert modeling_pipeline_depth == pytest.approx(simulation_pipeline_depth, abs=ABS_TOL, rel=REL_TOL), f"TEST {test_id}: Modeling pipeline depth: {modeling_pipeline_depth}, simulation pipeline depth: {simulation_pipeline_depth}"
-
-@unittest.skip("Currently disabled in CI.")
-@ddt.ddt
-class TestPoolingLayer_HW(TestLayerTemplate,unittest.TestCase):
-
-    @ddt.data(*glob.glob(f"{HW_BACKEND_PATH}/data/layers/pooling/test*"))
-    def test_layer_configurations(self, test_folder_path):
-        test_id = int(test_folder_path.split("/test_")[-1])
-        hw_sim_path = f"{HW_BACKEND_PATH}/test_run_dir"
-
-        # List all directories in hw_sim_path
-        all_dirs = [d for d in os.listdir(hw_sim_path) if os.path.isdir(os.path.join(hw_sim_path, d))]
-        # Filter directories based on whether they contain the substring "PoolingFixed_Config"
-        filtered_dirs = [d for d in all_dirs if "PoolingFixed_Config" in d]
-
-        # Check if the specific configuration has an existing simulation run
-        found_config = False
-        for dir in filtered_dirs:
-            if dir.startswith(f'PoolingFixed_Config_{test_id}_'):
-                found_config = True
-                break
-        if not found_config:
-            self.run_hw_simulation("pooling", test_id)
-            # Update filtered_dirs
-            all_dirs = [d for d in os.listdir(hw_sim_path) if os.path.isdir(os.path.join(hw_sim_path, d))]
-            filtered_dirs = [d for d in all_dirs if "PoolingFixed_Config" in d]
-
-        # Get the path of the vcd file of the simulation
-        for dir in filtered_dirs:
-            if dir.startswith(f'PoolingFixed_Config_{test_id}_'):
-                simulation_dir = dir
-                break
-        vcd_path = f"{hw_sim_path}/{simulation_dir}/PoolingBlockFixed.vcd"
-        vcd_parser = VCDWaveformParser(vcd_path)
-        simulation_results = vcd_parser.get_layer_stats("MaxPool")
-        simulation_latency = simulation_results['layer_total_cycles']
-        simulation_pipeline_depth = simulation_results['layer_pipeline_depth_cycles']
-
-        config_path = f"{test_folder_path}/config.json"
-        # open configuration
-        with open(config_path, "r") as f:
-            config = json.load(f)
-
-        # initialise layer
-        layer = PoolingLayer(
-            config["rows_in"],
-            config["cols_in"],
-            config["channels_in"],
-            coarse=config["coarse"],
-            kernel_rows=config["kernel_size"][0],
-            kernel_cols=config["kernel_size"][1],
-            stride_rows=config["stride"][0],
-            stride_cols=config["stride"][1],
-            pad_top=config["pad_top"],
-            pad_left=config["pad_left"],
-            pad_bottom=config["pad_bottom"],
-            pad_right=config["pad_right"],
-            data_t=FixedPoint(config["data_t"]["width"], config["data_t"]["binary_point"]),
-        )
-        modeling_latency = layer.latency()
-        modeling_pipeline_depth = layer.pipeline_depth()
-
-        assert modeling_latency == pytest.approx(simulation_latency, abs=ABS_TOL, rel=REL_TOL), f"TEST {test_id}: Modeling latency: {modeling_latency}, simulation latency: {simulation_latency}"
-        assert modeling_pipeline_depth == pytest.approx(simulation_pipeline_depth, abs=ABS_TOL, rel=REL_TOL), f"TEST {test_id}: Modeling pipeline depth: {modeling_pipeline_depth}, simulation pipeline depth: {simulation_pipeline_depth}"
-
-@unittest.skip("Currently disabled in CI.")
-@ddt.ddt
-class TestGlobalPoolingLayer_HW(TestLayerTemplate,unittest.TestCase):
-
-    @ddt.data(*glob.glob(f"{HW_BACKEND_PATH}/data/layers/average_pooling/test*"))
-    def test_layer_configurations(self, test_folder_path):
-        test_id = int(test_folder_path.split("/test_")[-1])
-        hw_sim_path = f"{HW_BACKEND_PATH}/test_run_dir"
-
-        # List all directories in hw_sim_path
-        all_dirs = [d for d in os.listdir(hw_sim_path) if os.path.isdir(os.path.join(hw_sim_path, d))]
-        # Filter directories based on whether they contain the substring "GlobalAveragePoolingFixed_Config"
-        filtered_dirs = [d for d in all_dirs if "GlobalAveragePoolingFixed_Config" in d]
-
-        # Check if the specific configuration has an existing simulation run
-        found_config = False
-        for dir in filtered_dirs:
-            if dir.startswith(f'GlobalAveragePoolingFixed_Config_{test_id}_'):
-                found_config = True
-                break
-        if not found_config:
-            self.run_hw_simulation("average_pooling", test_id)
-            # Update filtered_dirs
-            all_dirs = [d for d in os.listdir(hw_sim_path) if os.path.isdir(os.path.join(hw_sim_path, d))]
-            filtered_dirs = [d for d in all_dirs if "GlobalAveragePoolingFixed_Config" in d]
-
-        # Get the path of the vcd file of the simulation
-        for dir in filtered_dirs:
-            if dir.startswith(f'GlobalAveragePoolingFixed_Config_{test_id}_'):
-                simulation_dir = dir
-                break
-        vcd_path = f"{hw_sim_path}/{simulation_dir}/GlobalAveragePoolingFixed.vcd"
-        vcd_parser = VCDWaveformParser(vcd_path)
-        simulation_results = vcd_parser.get_layer_stats("GlobalAveragePool")
-        simulation_latency = simulation_results['layer_total_cycles']
-        simulation_pipeline_depth = simulation_results['layer_pipeline_depth_cycles']
-
-        config_path = f"{test_folder_path}/config.json"
-        # open configuration
-        with open(config_path, "r") as f:
-            config = json.load(f)
-
-        # initialise layer
-        layer = GlobalPoolingLayer(
-            config["rows_in"],
-            config["cols_in"],
-            config["channels_in"],
-            coarse=config["coarse"],
-            data_t=FixedPoint(config["data_t"]["width"], config["data_t"]["binary_point"]),
-            acc_t=FixedPoint(config["acc_t"]["width"], config["acc_t"]["binary_point"]),
-            op_type="avg"
-        )
-        modeling_latency = layer.latency()
-        modeling_pipeline_depth = layer.pipeline_depth()
-
-        assert modeling_latency == pytest.approx(simulation_latency, abs=ABS_TOL, rel=REL_TOL), f"TEST {test_id}: Modeling latency: {modeling_latency}, simulation latency: {simulation_latency}"
-        assert modeling_pipeline_depth == pytest.approx(simulation_pipeline_depth, abs=ABS_TOL, rel=REL_TOL), f"TEST {test_id}: Modeling pipeline depth: {modeling_pipeline_depth}, simulation pipeline depth: {simulation_pipeline_depth}"
->>>>>>> ba3ebbdd
+        coarse_out = max(new_layer.get_coarse_out_feasible())
+        new_layer.coarse_out = coarse_out
+        assert new_layer.coarse_out == coarse_out, f"Coarse out does not match. Expected: {coarse_out}, Actual: {new_layer.coarse_out}"
+
+        # check the latency either improves or stays the same
+        assert new_layer.latency() <= layer.latency(), f"Latency did not improve. Expected: {new_layer.latency()}, Actual: {layer.latency()}"
+
+        # check the resources either improve or stay the same
+        for rsc_type in RESOURCES:
+            assert new_layer.resource()[rsc_type] <= layer.resource()[rsc_type], \
+                f"Resource {rsc_type} did not improve. Expected: {new_layer.resource()[rsc_type]}, Actual: {layer.resource()[rsc_type]}"
+
+
+    @ddt.unpack
+    @ddt.named_data(*LAYERS)
+    def test_updating_coarse_out(self, layer: LayerBase, config: dict):
+
+        if "convolution" in layer.name:
+
+            # copy the layer
+            new_layer = copy.deepcopy(layer)
+
+            # updating coarse group
+            coarse_group = max(new_layer.get_coarse_group_feasible())
+            new_layer.coarse_group = coarse_group
+            assert new_layer.coarse_group == coarse_group, f"Coarse group does not match. Expected: {coarse_group}, Actual: {new_layer.coarse_group}"
+
+            # check the latency either improves or stays the same
+            assert new_layer.latency() <= layer.latency(), f"Latency did not improve. Expected: {new_layer.latency()}, Actual: {layer.latency()}"
+
+            # check the resources either improve or stay the same
+            for rsc_type in RESOURCES:
+                assert new_layer.resource()[rsc_type] <= layer.resource()[rsc_type], \
+                    f"Resource {rsc_type} did not improve. Expected: {new_layer.resource()[rsc_type]}, Actual: {layer.resource()[rsc_type]}"
+
+
+    @ddt.unpack
+    @ddt.named_data(*LAYERS)
+    def test_updating_fine(self, layer: LayerBase, config: dict):
+
+        if "convolution" in layer.name:
+
+            # copy the layer
+            new_layer = copy.deepcopy(layer)
+
+            # updating fine
+            fine = max(new_layer.get_fine_feasible())
+            new_layer.fine = fine
+            assert new_layer.fine == fine, f"Fine does not match. Expected: {fine}, Actual: {new_layer.fine}"
+
+            # check the latency either improves or stays the same
+            assert new_layer.latency() <= layer.latency(), f"Latency did not improve. Expected: {new_layer.latency()}, Actual: {layer.latency()}"
+
+            # check the resources either improve or stay the same
+            for rsc_type in RESOURCES:
+                assert new_layer.resource()[rsc_type] <= layer.resource()[rsc_type], \
+                    f"Resource {rsc_type} did not improve. Expected: {new_layer.resource()[rsc_type]}, Actual: {layer.resource()[rsc_type]}"
+
+
+    @ddt.unpack
+    @ddt.named_data(*LAYERS)
+    def test_double_buffered_attribute_exists(self, layer: LayerBase, config: dict):
+
+        # check the double buffered attribute
+        assert hasattr(layer, "double_buffered")
+
+    @ddt.unpack
+    @ddt.named_data(*LAYERS)
+    def test_change_stream_weights(self, layer: LayerBase, config: dict):
+
+        if "convolution" in layer.name:
+
+            # copy the layer
+            new_layer = copy.deepcopy(layer)
+
+            # randomly choose a ratio
+            weight_step_size = random.choice([0.1, 0.2, 0.3, 0.4, 0.5,
+                                            0.6, 0.7, 0.8, 0.9, 1.0])
+            new_layer.stream_weights = new_layer.stream_unit() * \
+                new_layer.stream_step(weight_step_size)
